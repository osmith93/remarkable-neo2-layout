/*
 * Copyright (c) Microsoft Corporation.
 *
 * Author:
 *   Jake Oshins <jakeo@microsoft.com>
 *
 * This driver acts as a paravirtual front-end for PCI Express root buses.
 * When a PCI Express function (either an entire device or an SR-IOV
 * Virtual Function) is being passed through to the VM, this driver exposes
 * a new bus to the guest VM.  This is modeled as a root PCI bus because
 * no bridges are being exposed to the VM.  In fact, with a "Generation 2"
 * VM within Hyper-V, there may seem to be no PCI bus at all in the VM
 * until a device as been exposed using this driver.
 *
 * Each root PCI bus has its own PCI domain, which is called "Segment" in
 * the PCI Firmware Specifications.  Thus while each device passed through
 * to the VM using this front-end will appear at "device 0", the domain will
 * be unique.  Typically, each bus will have one PCI function on it, though
 * this driver does support more than one.
 *
 * In order to map the interrupts from the device through to the guest VM,
 * this driver also implements an IRQ Domain, which handles interrupts (either
 * MSI or MSI-X) associated with the functions on the bus.  As interrupts are
 * set up, torn down, or reaffined, this driver communicates with the
 * underlying hypervisor to adjust the mappings in the I/O MMU so that each
 * interrupt will be delivered to the correct virtual processor at the right
 * vector.  This driver does not support level-triggered (line-based)
 * interrupts, and will report that the Interrupt Line register in the
 * function's configuration space is zero.
 *
 * The rest of this driver mostly maps PCI concepts onto underlying Hyper-V
 * facilities.  For instance, the configuration space of a function exposed
 * by Hyper-V is mapped into a single page of memory space, and the
 * read and write handlers for config space must be aware of this mechanism.
 * Similarly, device setup and teardown involves messages sent to and from
 * the PCI back-end driver in Hyper-V.
 *
 * This program is free software; you can redistribute it and/or modify it
 * under the terms of the GNU General Public License version 2 as published
 * by the Free Software Foundation.
 *
 * This program is distributed in the hope that it will be useful, but
 * WITHOUT ANY WARRANTY; without even the implied warranty of
 * MERCHANTABILITY OR FITNESS FOR A PARTICULAR PURPOSE, GOOD TITLE or
 * NON INFRINGEMENT.  See the GNU General Public License for more
 * details.
 *
 */

#include <linux/kernel.h>
#include <linux/module.h>
#include <linux/pci.h>
#include <linux/delay.h>
#include <linux/semaphore.h>
#include <linux/irqdomain.h>
#include <asm/irqdomain.h>
#include <asm/apic.h>
#include <linux/msi.h>
#include <linux/hyperv.h>
#include <linux/refcount.h>
#include <asm/mshyperv.h>

/*
 * Protocol versions. The low word is the minor version, the high word the
 * major version.
 */

#define PCI_MAKE_VERSION(major, minor) ((u32)(((major) << 16) | (minor)))
#define PCI_MAJOR_VERSION(version) ((u32)(version) >> 16)
#define PCI_MINOR_VERSION(version) ((u32)(version) & 0xff)

enum pci_protocol_version_t {
	PCI_PROTOCOL_VERSION_1_1 = PCI_MAKE_VERSION(1, 1),	/* Win10 */
	PCI_PROTOCOL_VERSION_1_2 = PCI_MAKE_VERSION(1, 2),	/* RS1 */
};

#define CPU_AFFINITY_ALL	-1ULL

/*
 * Supported protocol versions in the order of probing - highest go
 * first.
 */
static enum pci_protocol_version_t pci_protocol_versions[] = {
	PCI_PROTOCOL_VERSION_1_2,
	PCI_PROTOCOL_VERSION_1_1,
};

/*
 * Protocol version negotiated by hv_pci_protocol_negotiation().
 */
static enum pci_protocol_version_t pci_protocol_version;

#define PCI_CONFIG_MMIO_LENGTH	0x2000
#define CFG_PAGE_OFFSET 0x1000
#define CFG_PAGE_SIZE (PCI_CONFIG_MMIO_LENGTH - CFG_PAGE_OFFSET)

#define MAX_SUPPORTED_MSI_MESSAGES 0x400

#define STATUS_REVISION_MISMATCH 0xC0000059

/*
 * Message Types
 */

enum pci_message_type {
	/*
	 * Version 1.1
	 */
	PCI_MESSAGE_BASE                = 0x42490000,
	PCI_BUS_RELATIONS               = PCI_MESSAGE_BASE + 0,
	PCI_QUERY_BUS_RELATIONS         = PCI_MESSAGE_BASE + 1,
	PCI_POWER_STATE_CHANGE          = PCI_MESSAGE_BASE + 4,
	PCI_QUERY_RESOURCE_REQUIREMENTS = PCI_MESSAGE_BASE + 5,
	PCI_QUERY_RESOURCE_RESOURCES    = PCI_MESSAGE_BASE + 6,
	PCI_BUS_D0ENTRY                 = PCI_MESSAGE_BASE + 7,
	PCI_BUS_D0EXIT                  = PCI_MESSAGE_BASE + 8,
	PCI_READ_BLOCK                  = PCI_MESSAGE_BASE + 9,
	PCI_WRITE_BLOCK                 = PCI_MESSAGE_BASE + 0xA,
	PCI_EJECT                       = PCI_MESSAGE_BASE + 0xB,
	PCI_QUERY_STOP                  = PCI_MESSAGE_BASE + 0xC,
	PCI_REENABLE                    = PCI_MESSAGE_BASE + 0xD,
	PCI_QUERY_STOP_FAILED           = PCI_MESSAGE_BASE + 0xE,
	PCI_EJECTION_COMPLETE           = PCI_MESSAGE_BASE + 0xF,
	PCI_RESOURCES_ASSIGNED          = PCI_MESSAGE_BASE + 0x10,
	PCI_RESOURCES_RELEASED          = PCI_MESSAGE_BASE + 0x11,
	PCI_INVALIDATE_BLOCK            = PCI_MESSAGE_BASE + 0x12,
	PCI_QUERY_PROTOCOL_VERSION      = PCI_MESSAGE_BASE + 0x13,
	PCI_CREATE_INTERRUPT_MESSAGE    = PCI_MESSAGE_BASE + 0x14,
	PCI_DELETE_INTERRUPT_MESSAGE    = PCI_MESSAGE_BASE + 0x15,
	PCI_RESOURCES_ASSIGNED2		= PCI_MESSAGE_BASE + 0x16,
	PCI_CREATE_INTERRUPT_MESSAGE2	= PCI_MESSAGE_BASE + 0x17,
	PCI_DELETE_INTERRUPT_MESSAGE2	= PCI_MESSAGE_BASE + 0x18, /* unused */
	PCI_MESSAGE_MAXIMUM
};

/*
 * Structures defining the virtual PCI Express protocol.
 */

union pci_version {
	struct {
		u16 minor_version;
		u16 major_version;
	} parts;
	u32 version;
} __packed;

/*
 * Function numbers are 8-bits wide on Express, as interpreted through ARI,
 * which is all this driver does.  This representation is the one used in
 * Windows, which is what is expected when sending this back and forth with
 * the Hyper-V parent partition.
 */
union win_slot_encoding {
	struct {
		u32	dev:5;
		u32	func:3;
		u32	reserved:24;
	} bits;
	u32 slot;
} __packed;

/*
 * Pretty much as defined in the PCI Specifications.
 */
struct pci_function_description {
	u16	v_id;	/* vendor ID */
	u16	d_id;	/* device ID */
	u8	rev;
	u8	prog_intf;
	u8	subclass;
	u8	base_class;
	u32	subsystem_id;
	union win_slot_encoding win_slot;
	u32	ser;	/* serial number */
} __packed;

/**
 * struct hv_msi_desc
 * @vector:		IDT entry
 * @delivery_mode:	As defined in Intel's Programmer's
 *			Reference Manual, Volume 3, Chapter 8.
 * @vector_count:	Number of contiguous entries in the
 *			Interrupt Descriptor Table that are
 *			occupied by this Message-Signaled
 *			Interrupt. For "MSI", as first defined
 *			in PCI 2.2, this can be between 1 and
 *			32. For "MSI-X," as first defined in PCI
 *			3.0, this must be 1, as each MSI-X table
 *			entry would have its own descriptor.
 * @reserved:		Empty space
 * @cpu_mask:		All the target virtual processors.
 */
struct hv_msi_desc {
	u8	vector;
	u8	delivery_mode;
	u16	vector_count;
	u32	reserved;
	u64	cpu_mask;
} __packed;

/**
 * struct hv_msi_desc2 - 1.2 version of hv_msi_desc
 * @vector:		IDT entry
 * @delivery_mode:	As defined in Intel's Programmer's
 *			Reference Manual, Volume 3, Chapter 8.
 * @vector_count:	Number of contiguous entries in the
 *			Interrupt Descriptor Table that are
 *			occupied by this Message-Signaled
 *			Interrupt. For "MSI", as first defined
 *			in PCI 2.2, this can be between 1 and
 *			32. For "MSI-X," as first defined in PCI
 *			3.0, this must be 1, as each MSI-X table
 *			entry would have its own descriptor.
 * @processor_count:	number of bits enabled in array.
 * @processor_array:	All the target virtual processors.
 */
struct hv_msi_desc2 {
	u8	vector;
	u8	delivery_mode;
	u16	vector_count;
	u16	processor_count;
	u16	processor_array[32];
} __packed;

/**
 * struct tran_int_desc
 * @reserved:		unused, padding
 * @vector_count:	same as in hv_msi_desc
 * @data:		This is the "data payload" value that is
 *			written by the device when it generates
 *			a message-signaled interrupt, either MSI
 *			or MSI-X.
 * @address:		This is the address to which the data
 *			payload is written on interrupt
 *			generation.
 */
struct tran_int_desc {
	u16	reserved;
	u16	vector_count;
	u32	data;
	u64	address;
} __packed;

/*
 * A generic message format for virtual PCI.
 * Specific message formats are defined later in the file.
 */

struct pci_message {
	u32 type;
} __packed;

struct pci_child_message {
	struct pci_message message_type;
	union win_slot_encoding wslot;
} __packed;

struct pci_incoming_message {
	struct vmpacket_descriptor hdr;
	struct pci_message message_type;
} __packed;

struct pci_response {
	struct vmpacket_descriptor hdr;
	s32 status;			/* negative values are failures */
} __packed;

struct pci_packet {
	void (*completion_func)(void *context, struct pci_response *resp,
				int resp_packet_size);
	void *compl_ctxt;

	struct pci_message message[0];
};

/*
 * Specific message types supporting the PCI protocol.
 */

/*
 * Version negotiation message. Sent from the guest to the host.
 * The guest is free to try different versions until the host
 * accepts the version.
 *
 * pci_version: The protocol version requested.
 * is_last_attempt: If TRUE, this is the last version guest will request.
 * reservedz: Reserved field, set to zero.
 */

struct pci_version_request {
	struct pci_message message_type;
	u32 protocol_version;
} __packed;

/*
 * Bus D0 Entry.  This is sent from the guest to the host when the virtual
 * bus (PCI Express port) is ready for action.
 */

struct pci_bus_d0_entry {
	struct pci_message message_type;
	u32 reserved;
	u64 mmio_base;
} __packed;

struct pci_bus_relations {
	struct pci_incoming_message incoming;
	u32 device_count;
	struct pci_function_description func[0];
} __packed;

struct pci_q_res_req_response {
	struct vmpacket_descriptor hdr;
	s32 status;			/* negative values are failures */
	u32 probed_bar[6];
} __packed;

struct pci_set_power {
	struct pci_message message_type;
	union win_slot_encoding wslot;
	u32 power_state;		/* In Windows terms */
	u32 reserved;
} __packed;

struct pci_set_power_response {
	struct vmpacket_descriptor hdr;
	s32 status;			/* negative values are failures */
	union win_slot_encoding wslot;
	u32 resultant_state;		/* In Windows terms */
	u32 reserved;
} __packed;

struct pci_resources_assigned {
	struct pci_message message_type;
	union win_slot_encoding wslot;
	u8 memory_range[0x14][6];	/* not used here */
	u32 msi_descriptors;
	u32 reserved[4];
} __packed;

struct pci_resources_assigned2 {
	struct pci_message message_type;
	union win_slot_encoding wslot;
	u8 memory_range[0x14][6];	/* not used here */
	u32 msi_descriptor_count;
	u8 reserved[70];
} __packed;

struct pci_create_interrupt {
	struct pci_message message_type;
	union win_slot_encoding wslot;
	struct hv_msi_desc int_desc;
} __packed;

struct pci_create_int_response {
	struct pci_response response;
	u32 reserved;
	struct tran_int_desc int_desc;
} __packed;

struct pci_create_interrupt2 {
	struct pci_message message_type;
	union win_slot_encoding wslot;
	struct hv_msi_desc2 int_desc;
} __packed;

struct pci_delete_interrupt {
	struct pci_message message_type;
	union win_slot_encoding wslot;
	struct tran_int_desc int_desc;
} __packed;

struct pci_dev_incoming {
	struct pci_incoming_message incoming;
	union win_slot_encoding wslot;
} __packed;

struct pci_eject_response {
	struct pci_message message_type;
	union win_slot_encoding wslot;
	u32 status;
} __packed;

static int pci_ring_size = (4 * PAGE_SIZE);

/*
 * Definitions or interrupt steering hypercall.
 */
#define HV_PARTITION_ID_SELF		((u64)-1)
#define HVCALL_RETARGET_INTERRUPT	0x7e

struct hv_interrupt_entry {
	u32	source;			/* 1 for MSI(-X) */
	u32	reserved1;
	u32	address;
	u32	data;
};

#define HV_VP_SET_BANK_COUNT_MAX	5 /* current implementation limit */

struct hv_vp_set {
	u64	format;			/* 0 (HvGenericSetSparse4k) */
	u64	valid_banks;
	u64	masks[HV_VP_SET_BANK_COUNT_MAX];
};

/*
 * flags for hv_device_interrupt_target.flags
 */
#define HV_DEVICE_INTERRUPT_TARGET_MULTICAST		1
#define HV_DEVICE_INTERRUPT_TARGET_PROCESSOR_SET	2

struct hv_device_interrupt_target {
	u32	vector;
	u32	flags;
	union {
		u64		 vp_mask;
		struct hv_vp_set vp_set;
	};
};

struct retarget_msi_interrupt {
	u64	partition_id;		/* use "self" */
	u64	device_id;
	struct hv_interrupt_entry int_entry;
	u64	reserved2;
	struct hv_device_interrupt_target int_target;
} __packed;

/*
 * Driver specific state.
 */

enum hv_pcibus_state {
	hv_pcibus_init = 0,
	hv_pcibus_probed,
	hv_pcibus_installed,
	hv_pcibus_removed,
	hv_pcibus_maximum
};

struct hv_pcibus_device {
	struct pci_sysdata sysdata;
	enum hv_pcibus_state state;
	atomic_t remove_lock;
	struct hv_device *hdev;
	resource_size_t low_mmio_space;
	resource_size_t high_mmio_space;
	struct resource *mem_config;
	struct resource *low_mmio_res;
	struct resource *high_mmio_res;
	struct completion *survey_event;
	struct completion remove_event;
	struct pci_bus *pci_bus;
	spinlock_t config_lock;	/* Avoid two threads writing index page */
	spinlock_t device_list_lock;	/* Protect lists below */
	void __iomem *cfg_addr;

	struct semaphore enum_sem;
	struct list_head resources_for_children;

	struct list_head children;
	struct list_head dr_list;

	struct msi_domain_info msi_info;
	struct msi_controller msi_chip;
	struct irq_domain *irq_domain;

	/* hypercall arg, must not cross page boundary */
	struct retarget_msi_interrupt retarget_msi_interrupt_params;

	spinlock_t retarget_msi_interrupt_lock;
};

/*
 * Tracks "Device Relations" messages from the host, which must be both
 * processed in order and deferred so that they don't run in the context
 * of the incoming packet callback.
 */
struct hv_dr_work {
	struct work_struct wrk;
	struct hv_pcibus_device *bus;
};

struct hv_dr_state {
	struct list_head list_entry;
	u32 device_count;
	struct pci_function_description func[0];
};

enum hv_pcichild_state {
	hv_pcichild_init = 0,
	hv_pcichild_requirements,
	hv_pcichild_resourced,
	hv_pcichild_ejecting,
	hv_pcichild_maximum
};

enum hv_pcidev_ref_reason {
	hv_pcidev_ref_invalid = 0,
	hv_pcidev_ref_initial,
	hv_pcidev_ref_by_slot,
	hv_pcidev_ref_packet,
	hv_pcidev_ref_pnp,
	hv_pcidev_ref_childlist,
	hv_pcidev_irqdata,
	hv_pcidev_ref_max
};

struct hv_pci_dev {
	/* List protected by pci_rescan_remove_lock */
	struct list_head list_entry;
	refcount_t refs;
	enum hv_pcichild_state state;
	struct pci_function_description desc;
	bool reported_missing;
	struct hv_pcibus_device *hbus;
	struct work_struct wrk;

	/*
	 * What would be observed if one wrote 0xFFFFFFFF to a BAR and then
	 * read it back, for each of the BAR offsets within config space.
	 */
	u32 probed_bar[6];
};

struct hv_pci_compl {
	struct completion host_event;
	s32 completion_status;
};

/**
 * hv_pci_generic_compl() - Invoked for a completion packet
 * @context:		Set up by the sender of the packet.
 * @resp:		The response packet
 * @resp_packet_size:	Size in bytes of the packet
 *
 * This function is used to trigger an event and report status
 * for any message for which the completion packet contains a
 * status and nothing else.
 */
static void hv_pci_generic_compl(void *context, struct pci_response *resp,
				 int resp_packet_size)
{
	struct hv_pci_compl *comp_pkt = context;

	if (resp_packet_size >= offsetofend(struct pci_response, status))
		comp_pkt->completion_status = resp->status;
	else
		comp_pkt->completion_status = -1;

	complete(&comp_pkt->host_event);
}

static struct hv_pci_dev *get_pcichild_wslot(struct hv_pcibus_device *hbus,
						u32 wslot);
static void get_pcichild(struct hv_pci_dev *hv_pcidev,
			 enum hv_pcidev_ref_reason reason);
static void put_pcichild(struct hv_pci_dev *hv_pcidev,
			 enum hv_pcidev_ref_reason reason);

static void get_hvpcibus(struct hv_pcibus_device *hv_pcibus);
static void put_hvpcibus(struct hv_pcibus_device *hv_pcibus);


/*
 * Temporary CPU to vCPU mapping to address transitioning
 * vmbus_cpu_number_to_vp_number() being migrated to
 * hv_cpu_number_to_vp_number() in a separate patch. Once that patch
 * has been picked up in the main line, remove this code here and use
 * the official code.
 */
static struct hv_tmpcpumap
{
	bool initialized;
	u32 vp_index[NR_CPUS];
} hv_tmpcpumap;

static void hv_tmpcpumap_init_cpu(void *_unused)
{
	int cpu = smp_processor_id();
	u64 vp_index;

	hv_get_vp_index(vp_index);

	hv_tmpcpumap.vp_index[cpu] = vp_index;
}

static void hv_tmpcpumap_init(void)
{
	if (hv_tmpcpumap.initialized)
		return;

	memset(hv_tmpcpumap.vp_index, -1, sizeof(hv_tmpcpumap.vp_index));
	on_each_cpu(hv_tmpcpumap_init_cpu, NULL, true);
	hv_tmpcpumap.initialized = true;
}

/**
 * hv_tmp_cpu_nr_to_vp_nr() - Convert Linux CPU nr to Hyper-V vCPU nr
 *
 * Remove once vmbus_cpu_number_to_vp_number() has been converted to
 * hv_cpu_number_to_vp_number() and replace callers appropriately.
 */
static u32 hv_tmp_cpu_nr_to_vp_nr(int cpu)
{
	return hv_tmpcpumap.vp_index[cpu];
}


/**
 * devfn_to_wslot() - Convert from Linux PCI slot to Windows
 * @devfn:	The Linux representation of PCI slot
 *
 * Windows uses a slightly different representation of PCI slot.
 *
 * Return: The Windows representation
 */
static u32 devfn_to_wslot(int devfn)
{
	union win_slot_encoding wslot;

	wslot.slot = 0;
	wslot.bits.dev = PCI_SLOT(devfn);
	wslot.bits.func = PCI_FUNC(devfn);

	return wslot.slot;
}

/**
 * wslot_to_devfn() - Convert from Windows PCI slot to Linux
 * @wslot:	The Windows representation of PCI slot
 *
 * Windows uses a slightly different representation of PCI slot.
 *
 * Return: The Linux representation
 */
static int wslot_to_devfn(u32 wslot)
{
	union win_slot_encoding slot_no;

	slot_no.slot = wslot;
	return PCI_DEVFN(slot_no.bits.dev, slot_no.bits.func);
}

/*
 * PCI Configuration Space for these root PCI buses is implemented as a pair
 * of pages in memory-mapped I/O space.  Writing to the first page chooses
 * the PCI function being written or read.  Once the first page has been
 * written to, the following page maps in the entire configuration space of
 * the function.
 */

/**
 * _hv_pcifront_read_config() - Internal PCI config read
 * @hpdev:	The PCI driver's representation of the device
 * @where:	Offset within config space
 * @size:	Size of the transfer
 * @val:	Pointer to the buffer receiving the data
 */
static void _hv_pcifront_read_config(struct hv_pci_dev *hpdev, int where,
				     int size, u32 *val)
{
	unsigned long flags;
	void __iomem *addr = hpdev->hbus->cfg_addr + CFG_PAGE_OFFSET + where;

	/*
	 * If the attempt is to read the IDs or the ROM BAR, simulate that.
	 */
	if (where + size <= PCI_COMMAND) {
		memcpy(val, ((u8 *)&hpdev->desc.v_id) + where, size);
	} else if (where >= PCI_CLASS_REVISION && where + size <=
		   PCI_CACHE_LINE_SIZE) {
		memcpy(val, ((u8 *)&hpdev->desc.rev) + where -
		       PCI_CLASS_REVISION, size);
	} else if (where >= PCI_SUBSYSTEM_VENDOR_ID && where + size <=
		   PCI_ROM_ADDRESS) {
		memcpy(val, (u8 *)&hpdev->desc.subsystem_id + where -
		       PCI_SUBSYSTEM_VENDOR_ID, size);
	} else if (where >= PCI_ROM_ADDRESS && where + size <=
		   PCI_CAPABILITY_LIST) {
		/* ROM BARs are unimplemented */
		*val = 0;
	} else if (where >= PCI_INTERRUPT_LINE && where + size <=
		   PCI_INTERRUPT_PIN) {
		/*
		 * Interrupt Line and Interrupt PIN are hard-wired to zero
		 * because this front-end only supports message-signaled
		 * interrupts.
		 */
		*val = 0;
	} else if (where + size <= CFG_PAGE_SIZE) {
		spin_lock_irqsave(&hpdev->hbus->config_lock, flags);
		/* Choose the function to be read. (See comment above) */
		writel(hpdev->desc.win_slot.slot, hpdev->hbus->cfg_addr);
		/* Make sure the function was chosen before we start reading. */
		mb();
		/* Read from that function's config space. */
		switch (size) {
		case 1:
			*val = readb(addr);
			break;
		case 2:
			*val = readw(addr);
			break;
		default:
			*val = readl(addr);
			break;
		}
		/*
		 * Make sure the write was done before we release the spinlock
		 * allowing consecutive reads/writes.
		 */
		mb();
		spin_unlock_irqrestore(&hpdev->hbus->config_lock, flags);
	} else {
		dev_err(&hpdev->hbus->hdev->device,
			"Attempt to read beyond a function's config space.\n");
	}
}

/**
 * _hv_pcifront_write_config() - Internal PCI config write
 * @hpdev:	The PCI driver's representation of the device
 * @where:	Offset within config space
 * @size:	Size of the transfer
 * @val:	The data being transferred
 */
static void _hv_pcifront_write_config(struct hv_pci_dev *hpdev, int where,
				      int size, u32 val)
{
	unsigned long flags;
	void __iomem *addr = hpdev->hbus->cfg_addr + CFG_PAGE_OFFSET + where;

	if (where >= PCI_SUBSYSTEM_VENDOR_ID &&
	    where + size <= PCI_CAPABILITY_LIST) {
		/* SSIDs and ROM BARs are read-only */
	} else if (where >= PCI_COMMAND && where + size <= CFG_PAGE_SIZE) {
		spin_lock_irqsave(&hpdev->hbus->config_lock, flags);
		/* Choose the function to be written. (See comment above) */
		writel(hpdev->desc.win_slot.slot, hpdev->hbus->cfg_addr);
		/* Make sure the function was chosen before we start writing. */
		wmb();
		/* Write to that function's config space. */
		switch (size) {
		case 1:
			writeb(val, addr);
			break;
		case 2:
			writew(val, addr);
			break;
		default:
			writel(val, addr);
			break;
		}
		/*
		 * Make sure the write was done before we release the spinlock
		 * allowing consecutive reads/writes.
		 */
		mb();
		spin_unlock_irqrestore(&hpdev->hbus->config_lock, flags);
	} else {
		dev_err(&hpdev->hbus->hdev->device,
			"Attempt to write beyond a function's config space.\n");
	}
}

/**
 * hv_pcifront_read_config() - Read configuration space
 * @bus: PCI Bus structure
 * @devfn: Device/function
 * @where: Offset from base
 * @size: Byte/word/dword
 * @val: Value to be read
 *
 * Return: PCIBIOS_SUCCESSFUL on success
 *	   PCIBIOS_DEVICE_NOT_FOUND on failure
 */
static int hv_pcifront_read_config(struct pci_bus *bus, unsigned int devfn,
				   int where, int size, u32 *val)
{
	struct hv_pcibus_device *hbus =
		container_of(bus->sysdata, struct hv_pcibus_device, sysdata);
	struct hv_pci_dev *hpdev;

	hpdev = get_pcichild_wslot(hbus, devfn_to_wslot(devfn));
	if (!hpdev)
		return PCIBIOS_DEVICE_NOT_FOUND;

	_hv_pcifront_read_config(hpdev, where, size, val);

	put_pcichild(hpdev, hv_pcidev_ref_by_slot);
	return PCIBIOS_SUCCESSFUL;
}

/**
 * hv_pcifront_write_config() - Write configuration space
 * @bus: PCI Bus structure
 * @devfn: Device/function
 * @where: Offset from base
 * @size: Byte/word/dword
 * @val: Value to be written to device
 *
 * Return: PCIBIOS_SUCCESSFUL on success
 *	   PCIBIOS_DEVICE_NOT_FOUND on failure
 */
static int hv_pcifront_write_config(struct pci_bus *bus, unsigned int devfn,
				    int where, int size, u32 val)
{
	struct hv_pcibus_device *hbus =
	    container_of(bus->sysdata, struct hv_pcibus_device, sysdata);
	struct hv_pci_dev *hpdev;

	hpdev = get_pcichild_wslot(hbus, devfn_to_wslot(devfn));
	if (!hpdev)
		return PCIBIOS_DEVICE_NOT_FOUND;

	_hv_pcifront_write_config(hpdev, where, size, val);

	put_pcichild(hpdev, hv_pcidev_ref_by_slot);
	return PCIBIOS_SUCCESSFUL;
}

/* PCIe operations */
static struct pci_ops hv_pcifront_ops = {
	.read  = hv_pcifront_read_config,
	.write = hv_pcifront_write_config,
};

/* Interrupt management hooks */
static void hv_int_desc_free(struct hv_pci_dev *hpdev,
			     struct tran_int_desc *int_desc)
{
	struct pci_delete_interrupt *int_pkt;
	struct {
		struct pci_packet pkt;
		u8 buffer[sizeof(struct pci_delete_interrupt)];
	} ctxt;

	memset(&ctxt, 0, sizeof(ctxt));
	int_pkt = (struct pci_delete_interrupt *)&ctxt.pkt.message;
	int_pkt->message_type.type =
		PCI_DELETE_INTERRUPT_MESSAGE;
	int_pkt->wslot.slot = hpdev->desc.win_slot.slot;
	int_pkt->int_desc = *int_desc;
	vmbus_sendpacket(hpdev->hbus->hdev->channel, int_pkt, sizeof(*int_pkt),
			 (unsigned long)&ctxt.pkt, VM_PKT_DATA_INBAND, 0);
	kfree(int_desc);
}

/**
 * hv_msi_free() - Free the MSI.
 * @domain:	The interrupt domain pointer
 * @info:	Extra MSI-related context
 * @irq:	Identifies the IRQ.
 *
 * The Hyper-V parent partition and hypervisor are tracking the
 * messages that are in use, keeping the interrupt redirection
 * table up to date.  This callback sends a message that frees
 * the IRT entry and related tracking nonsense.
 */
static void hv_msi_free(struct irq_domain *domain, struct msi_domain_info *info,
			unsigned int irq)
{
	struct hv_pcibus_device *hbus;
	struct hv_pci_dev *hpdev;
	struct pci_dev *pdev;
	struct tran_int_desc *int_desc;
	struct irq_data *irq_data = irq_domain_get_irq_data(domain, irq);
	struct msi_desc *msi = irq_data_get_msi_desc(irq_data);

	pdev = msi_desc_to_pci_dev(msi);
	hbus = info->data;
	int_desc = irq_data_get_irq_chip_data(irq_data);
	if (!int_desc)
		return;

	irq_data->chip_data = NULL;
	hpdev = get_pcichild_wslot(hbus, devfn_to_wslot(pdev->devfn));
	if (!hpdev) {
		kfree(int_desc);
		return;
	}

	hv_int_desc_free(hpdev, int_desc);
	put_pcichild(hpdev, hv_pcidev_ref_by_slot);
}

static int hv_set_affinity(struct irq_data *data, const struct cpumask *dest,
			   bool force)
{
	struct irq_data *parent = data->parent_data;

	return parent->chip->irq_set_affinity(parent, dest, force);
}

static void hv_irq_mask(struct irq_data *data)
{
	pci_msi_mask_irq(data);
}

/**
 * hv_irq_unmask() - "Unmask" the IRQ by setting its current
 * affinity.
 * @data:	Describes the IRQ
 *
 * Build new a destination for the MSI and make a hypercall to
 * update the Interrupt Redirection Table. "Device Logical ID"
 * is built out of this PCI bus's instance GUID and the function
 * number of the device.
 */
static void hv_irq_unmask(struct irq_data *data)
{
	struct msi_desc *msi_desc = irq_data_get_msi_desc(data);
	struct irq_cfg *cfg = irqd_cfg(data);
	struct retarget_msi_interrupt *params;
	struct hv_pcibus_device *hbus;
	struct cpumask *dest;
	struct pci_bus *pbus;
	struct pci_dev *pdev;
	unsigned long flags;
	u32 var_size = 0;
	int cpu_vmbus;
	int cpu;
	u64 res;

	dest = irq_data_get_affinity_mask(data);
	pdev = msi_desc_to_pci_dev(msi_desc);
	pbus = pdev->bus;
	hbus = container_of(pbus->sysdata, struct hv_pcibus_device, sysdata);

	spin_lock_irqsave(&hbus->retarget_msi_interrupt_lock, flags);

	params = &hbus->retarget_msi_interrupt_params;
	memset(params, 0, sizeof(*params));
	params->partition_id = HV_PARTITION_ID_SELF;
	params->int_entry.source = 1; /* MSI(-X) */
	params->int_entry.address = msi_desc->msg.address_lo;
	params->int_entry.data = msi_desc->msg.data;
	params->device_id = (hbus->hdev->dev_instance.b[5] << 24) |
			   (hbus->hdev->dev_instance.b[4] << 16) |
			   (hbus->hdev->dev_instance.b[7] << 8) |
			   (hbus->hdev->dev_instance.b[6] & 0xf8) |
			   PCI_FUNC(pdev->devfn);
	params->int_target.vector = cfg->vector;
<<<<<<< HEAD

	/*
	 * Honoring apic->irq_delivery_mode set to dest_Fixed by
	 * setting the HV_DEVICE_INTERRUPT_TARGET_MULTICAST flag results in a
	 * spurious interrupt storm. Not doing so does not seem to have a
	 * negative effect (yet?).
	 */

	if (pci_protocol_version >= PCI_PROTOCOL_VERSION_1_2) {
		/*
		 * PCI_PROTOCOL_VERSION_1_2 supports the VP_SET version of the
		 * HVCALL_RETARGET_INTERRUPT hypercall, which also coincides
		 * with >64 VP support.
		 * ms_hyperv.hints & HV_X64_EX_PROCESSOR_MASKS_RECOMMENDED
		 * is not sufficient for this hypercall.
		 */
		params->int_target.flags |=
			HV_DEVICE_INTERRUPT_TARGET_PROCESSOR_SET;
		params->int_target.vp_set.valid_banks =
			(1ull << HV_VP_SET_BANK_COUNT_MAX) - 1;

		/*
		 * var-sized hypercall, var-size starts after vp_mask (thus
		 * vp_set.format does not count, but vp_set.valid_banks does).
		 */
		var_size = 1 + HV_VP_SET_BANK_COUNT_MAX;

		for_each_cpu_and(cpu, dest, cpu_online_mask) {
			cpu_vmbus = hv_tmp_cpu_nr_to_vp_nr(cpu);

			if (cpu_vmbus >= HV_VP_SET_BANK_COUNT_MAX * 64) {
				dev_err(&hbus->hdev->device,
					"too high CPU %d", cpu_vmbus);
				res = 1;
				goto exit_unlock;
			}

=======

	/*
	 * Honoring apic->irq_delivery_mode set to dest_Fixed by
	 * setting the HV_DEVICE_INTERRUPT_TARGET_MULTICAST flag results in a
	 * spurious interrupt storm. Not doing so does not seem to have a
	 * negative effect (yet?).
	 */

	if (pci_protocol_version >= PCI_PROTOCOL_VERSION_1_2) {
		/*
		 * PCI_PROTOCOL_VERSION_1_2 supports the VP_SET version of the
		 * HVCALL_RETARGET_INTERRUPT hypercall, which also coincides
		 * with >64 VP support.
		 * ms_hyperv.hints & HV_X64_EX_PROCESSOR_MASKS_RECOMMENDED
		 * is not sufficient for this hypercall.
		 */
		params->int_target.flags |=
			HV_DEVICE_INTERRUPT_TARGET_PROCESSOR_SET;
		params->int_target.vp_set.valid_banks =
			(1ull << HV_VP_SET_BANK_COUNT_MAX) - 1;

		/*
		 * var-sized hypercall, var-size starts after vp_mask (thus
		 * vp_set.format does not count, but vp_set.valid_banks does).
		 */
		var_size = 1 + HV_VP_SET_BANK_COUNT_MAX;

		for_each_cpu_and(cpu, dest, cpu_online_mask) {
			cpu_vmbus = hv_cpu_number_to_vp_number(cpu);

			if (cpu_vmbus >= HV_VP_SET_BANK_COUNT_MAX * 64) {
				dev_err(&hbus->hdev->device,
					"too high CPU %d", cpu_vmbus);
				res = 1;
				goto exit_unlock;
			}

>>>>>>> bb176f67
			params->int_target.vp_set.masks[cpu_vmbus / 64] |=
				(1ULL << (cpu_vmbus & 63));
		}
	} else {
		for_each_cpu_and(cpu, dest, cpu_online_mask) {
			params->int_target.vp_mask |=
<<<<<<< HEAD
				(1ULL << hv_tmp_cpu_nr_to_vp_nr(cpu));
=======
				(1ULL << hv_cpu_number_to_vp_number(cpu));
>>>>>>> bb176f67
		}
	}

	res = hv_do_hypercall(HVCALL_RETARGET_INTERRUPT | (var_size << 17),
			      params, NULL);

exit_unlock:
	spin_unlock_irqrestore(&hbus->retarget_msi_interrupt_lock, flags);

	if (res) {
		dev_err(&hbus->hdev->device,
			"%s() failed: %#llx", __func__, res);
		return;
	}

	pci_msi_unmask_irq(data);
}

struct compose_comp_ctxt {
	struct hv_pci_compl comp_pkt;
	struct tran_int_desc int_desc;
};

static void hv_pci_compose_compl(void *context, struct pci_response *resp,
				 int resp_packet_size)
{
	struct compose_comp_ctxt *comp_pkt = context;
	struct pci_create_int_response *int_resp =
		(struct pci_create_int_response *)resp;

	comp_pkt->comp_pkt.completion_status = resp->status;
	comp_pkt->int_desc = int_resp->int_desc;
	complete(&comp_pkt->comp_pkt.host_event);
}

static u32 hv_compose_msi_req_v1(
	struct pci_create_interrupt *int_pkt, struct cpumask *affinity,
	u32 slot, u8 vector)
{
	int_pkt->message_type.type = PCI_CREATE_INTERRUPT_MESSAGE;
	int_pkt->wslot.slot = slot;
	int_pkt->int_desc.vector = vector;
	int_pkt->int_desc.vector_count = 1;
	int_pkt->int_desc.delivery_mode =
		(apic->irq_delivery_mode == dest_LowestPrio) ?
			dest_LowestPrio : dest_Fixed;

	/*
	 * Create MSI w/ dummy vCPU set, overwritten by subsequent retarget in
	 * hv_irq_unmask().
	 */
	int_pkt->int_desc.cpu_mask = CPU_AFFINITY_ALL;

	return sizeof(*int_pkt);
}

static u32 hv_compose_msi_req_v2(
	struct pci_create_interrupt2 *int_pkt, struct cpumask *affinity,
	u32 slot, u8 vector)
{
	int cpu;

	int_pkt->message_type.type = PCI_CREATE_INTERRUPT_MESSAGE2;
	int_pkt->wslot.slot = slot;
	int_pkt->int_desc.vector = vector;
	int_pkt->int_desc.vector_count = 1;
	int_pkt->int_desc.delivery_mode =
		(apic->irq_delivery_mode == dest_LowestPrio) ?
			dest_LowestPrio : dest_Fixed;

	/*
	 * Create MSI w/ dummy vCPU set targeting just one vCPU, overwritten
	 * by subsequent retarget in hv_irq_unmask().
	 */
	cpu = cpumask_first_and(affinity, cpu_online_mask);
	int_pkt->int_desc.processor_array[0] =
<<<<<<< HEAD
		hv_tmp_cpu_nr_to_vp_nr(cpu);
=======
		hv_cpu_number_to_vp_number(cpu);
>>>>>>> bb176f67
	int_pkt->int_desc.processor_count = 1;

	return sizeof(*int_pkt);
}

/**
 * hv_compose_msi_msg() - Supplies a valid MSI address/data
 * @data:	Everything about this MSI
 * @msg:	Buffer that is filled in by this function
 *
 * This function unpacks the IRQ looking for target CPU set, IDT
 * vector and mode and sends a message to the parent partition
 * asking for a mapping for that tuple in this partition.  The
 * response supplies a data value and address to which that data
 * should be written to trigger that interrupt.
 */
static void hv_compose_msi_msg(struct irq_data *data, struct msi_msg *msg)
{
	struct irq_cfg *cfg = irqd_cfg(data);
	struct hv_pcibus_device *hbus;
	struct hv_pci_dev *hpdev;
	struct pci_bus *pbus;
	struct pci_dev *pdev;
	struct compose_comp_ctxt comp;
	struct tran_int_desc *int_desc;
	struct {
		struct pci_packet pci_pkt;
		union {
			struct pci_create_interrupt v1;
			struct pci_create_interrupt2 v2;
		} int_pkts;
	} __packed ctxt;

	u32 size;
	int ret;

	pdev = msi_desc_to_pci_dev(irq_data_get_msi_desc(data));
	pbus = pdev->bus;
	hbus = container_of(pbus->sysdata, struct hv_pcibus_device, sysdata);
	hpdev = get_pcichild_wslot(hbus, devfn_to_wslot(pdev->devfn));
	if (!hpdev)
		goto return_null_message;

	/* Free any previous message that might have already been composed. */
	if (data->chip_data) {
		int_desc = data->chip_data;
		data->chip_data = NULL;
		hv_int_desc_free(hpdev, int_desc);
	}

	int_desc = kzalloc(sizeof(*int_desc), GFP_ATOMIC);
	if (!int_desc)
		goto drop_reference;

	memset(&ctxt, 0, sizeof(ctxt));
	init_completion(&comp.comp_pkt.host_event);
	ctxt.pci_pkt.completion_func = hv_pci_compose_compl;
	ctxt.pci_pkt.compl_ctxt = &comp;

	switch (pci_protocol_version) {
	case PCI_PROTOCOL_VERSION_1_1:
		size = hv_compose_msi_req_v1(&ctxt.int_pkts.v1,
					irq_data_get_affinity_mask(data),
					hpdev->desc.win_slot.slot,
					cfg->vector);
		break;

	case PCI_PROTOCOL_VERSION_1_2:
		size = hv_compose_msi_req_v2(&ctxt.int_pkts.v2,
					irq_data_get_affinity_mask(data),
					hpdev->desc.win_slot.slot,
					cfg->vector);
		break;

	default:
		/* As we only negotiate protocol versions known to this driver,
		 * this path should never hit. However, this is it not a hot
		 * path so we print a message to aid future updates.
		 */
		dev_err(&hbus->hdev->device,
			"Unexpected vPCI protocol, update driver.");
		goto free_int_desc;
	}

	ret = vmbus_sendpacket(hpdev->hbus->hdev->channel, &ctxt.int_pkts,
			       size, (unsigned long)&ctxt.pci_pkt,
			       VM_PKT_DATA_INBAND,
			       VMBUS_DATA_PACKET_FLAG_COMPLETION_REQUESTED);
	if (ret) {
		dev_err(&hbus->hdev->device,
			"Sending request for interrupt failed: 0x%x",
			comp.comp_pkt.completion_status);
		goto free_int_desc;
	}

	/*
	 * Since this function is called with IRQ locks held, can't
	 * do normal wait for completion; instead poll.
	 */
	while (!try_wait_for_completion(&comp.comp_pkt.host_event))
		udelay(100);

	if (comp.comp_pkt.completion_status < 0) {
		dev_err(&hbus->hdev->device,
			"Request for interrupt failed: 0x%x",
			comp.comp_pkt.completion_status);
		goto free_int_desc;
	}

	/*
	 * Record the assignment so that this can be unwound later. Using
	 * irq_set_chip_data() here would be appropriate, but the lock it takes
	 * is already held.
	 */
	*int_desc = comp.int_desc;
	data->chip_data = int_desc;

	/* Pass up the result. */
	msg->address_hi = comp.int_desc.address >> 32;
	msg->address_lo = comp.int_desc.address & 0xffffffff;
	msg->data = comp.int_desc.data;

	put_pcichild(hpdev, hv_pcidev_ref_by_slot);
	return;

free_int_desc:
	kfree(int_desc);
drop_reference:
	put_pcichild(hpdev, hv_pcidev_ref_by_slot);
return_null_message:
	msg->address_hi = 0;
	msg->address_lo = 0;
	msg->data = 0;
}

/* HW Interrupt Chip Descriptor */
static struct irq_chip hv_msi_irq_chip = {
	.name			= "Hyper-V PCIe MSI",
	.irq_compose_msi_msg	= hv_compose_msi_msg,
	.irq_set_affinity	= hv_set_affinity,
	.irq_ack		= irq_chip_ack_parent,
	.irq_mask		= hv_irq_mask,
	.irq_unmask		= hv_irq_unmask,
};

static irq_hw_number_t hv_msi_domain_ops_get_hwirq(struct msi_domain_info *info,
						   msi_alloc_info_t *arg)
{
	return arg->msi_hwirq;
}

static struct msi_domain_ops hv_msi_ops = {
	.get_hwirq	= hv_msi_domain_ops_get_hwirq,
	.msi_prepare	= pci_msi_prepare,
	.set_desc	= pci_msi_set_desc,
	.msi_free	= hv_msi_free,
};

/**
 * hv_pcie_init_irq_domain() - Initialize IRQ domain
 * @hbus:	The root PCI bus
 *
 * This function creates an IRQ domain which will be used for
 * interrupts from devices that have been passed through.  These
 * devices only support MSI and MSI-X, not line-based interrupts
 * or simulations of line-based interrupts through PCIe's
 * fabric-layer messages.  Because interrupts are remapped, we
 * can support multi-message MSI here.
 *
 * Return: '0' on success and error value on failure
 */
static int hv_pcie_init_irq_domain(struct hv_pcibus_device *hbus)
{
	hbus->msi_info.chip = &hv_msi_irq_chip;
	hbus->msi_info.ops = &hv_msi_ops;
	hbus->msi_info.flags = (MSI_FLAG_USE_DEF_DOM_OPS |
		MSI_FLAG_USE_DEF_CHIP_OPS | MSI_FLAG_MULTI_PCI_MSI |
		MSI_FLAG_PCI_MSIX);
	hbus->msi_info.handler = handle_edge_irq;
	hbus->msi_info.handler_name = "edge";
	hbus->msi_info.data = hbus;
	hbus->irq_domain = pci_msi_create_irq_domain(hbus->sysdata.fwnode,
						     &hbus->msi_info,
						     x86_vector_domain);
	if (!hbus->irq_domain) {
		dev_err(&hbus->hdev->device,
			"Failed to build an MSI IRQ domain\n");
		return -ENODEV;
	}

	return 0;
}

/**
 * get_bar_size() - Get the address space consumed by a BAR
 * @bar_val:	Value that a BAR returned after -1 was written
 *              to it.
 *
 * This function returns the size of the BAR, rounded up to 1
 * page.  It has to be rounded up because the hypervisor's page
 * table entry that maps the BAR into the VM can't specify an
 * offset within a page.  The invariant is that the hypervisor
 * must place any BARs of smaller than page length at the
 * beginning of a page.
 *
 * Return:	Size in bytes of the consumed MMIO space.
 */
static u64 get_bar_size(u64 bar_val)
{
	return round_up((1 + ~(bar_val & PCI_BASE_ADDRESS_MEM_MASK)),
			PAGE_SIZE);
}

/**
 * survey_child_resources() - Total all MMIO requirements
 * @hbus:	Root PCI bus, as understood by this driver
 */
static void survey_child_resources(struct hv_pcibus_device *hbus)
{
	struct list_head *iter;
	struct hv_pci_dev *hpdev;
	resource_size_t bar_size = 0;
	unsigned long flags;
	struct completion *event;
	u64 bar_val;
	int i;

	/* If nobody is waiting on the answer, don't compute it. */
	event = xchg(&hbus->survey_event, NULL);
	if (!event)
		return;

	/* If the answer has already been computed, go with it. */
	if (hbus->low_mmio_space || hbus->high_mmio_space) {
		complete(event);
		return;
	}

	spin_lock_irqsave(&hbus->device_list_lock, flags);

	/*
	 * Due to an interesting quirk of the PCI spec, all memory regions
	 * for a child device are a power of 2 in size and aligned in memory,
	 * so it's sufficient to just add them up without tracking alignment.
	 */
	list_for_each(iter, &hbus->children) {
		hpdev = container_of(iter, struct hv_pci_dev, list_entry);
		for (i = 0; i < 6; i++) {
			if (hpdev->probed_bar[i] & PCI_BASE_ADDRESS_SPACE_IO)
				dev_err(&hbus->hdev->device,
					"There's an I/O BAR in this list!\n");

			if (hpdev->probed_bar[i] != 0) {
				/*
				 * A probed BAR has all the upper bits set that
				 * can be changed.
				 */

				bar_val = hpdev->probed_bar[i];
				if (bar_val & PCI_BASE_ADDRESS_MEM_TYPE_64)
					bar_val |=
					((u64)hpdev->probed_bar[++i] << 32);
				else
					bar_val |= 0xffffffff00000000ULL;

				bar_size = get_bar_size(bar_val);

				if (bar_val & PCI_BASE_ADDRESS_MEM_TYPE_64)
					hbus->high_mmio_space += bar_size;
				else
					hbus->low_mmio_space += bar_size;
			}
		}
	}

	spin_unlock_irqrestore(&hbus->device_list_lock, flags);
	complete(event);
}

/**
 * prepopulate_bars() - Fill in BARs with defaults
 * @hbus:	Root PCI bus, as understood by this driver
 *
 * The core PCI driver code seems much, much happier if the BARs
 * for a device have values upon first scan. So fill them in.
 * The algorithm below works down from large sizes to small,
 * attempting to pack the assignments optimally. The assumption,
 * enforced in other parts of the code, is that the beginning of
 * the memory-mapped I/O space will be aligned on the largest
 * BAR size.
 */
static void prepopulate_bars(struct hv_pcibus_device *hbus)
{
	resource_size_t high_size = 0;
	resource_size_t low_size = 0;
	resource_size_t high_base = 0;
	resource_size_t low_base = 0;
	resource_size_t bar_size;
	struct hv_pci_dev *hpdev;
	struct list_head *iter;
	unsigned long flags;
	u64 bar_val;
	u32 command;
	bool high;
	int i;

	if (hbus->low_mmio_space) {
		low_size = 1ULL << (63 - __builtin_clzll(hbus->low_mmio_space));
		low_base = hbus->low_mmio_res->start;
	}

	if (hbus->high_mmio_space) {
		high_size = 1ULL <<
			(63 - __builtin_clzll(hbus->high_mmio_space));
		high_base = hbus->high_mmio_res->start;
	}

	spin_lock_irqsave(&hbus->device_list_lock, flags);

	/* Pick addresses for the BARs. */
	do {
		list_for_each(iter, &hbus->children) {
			hpdev = container_of(iter, struct hv_pci_dev,
					     list_entry);
			for (i = 0; i < 6; i++) {
				bar_val = hpdev->probed_bar[i];
				if (bar_val == 0)
					continue;
				high = bar_val & PCI_BASE_ADDRESS_MEM_TYPE_64;
				if (high) {
					bar_val |=
						((u64)hpdev->probed_bar[i + 1]
						 << 32);
				} else {
					bar_val |= 0xffffffffULL << 32;
				}
				bar_size = get_bar_size(bar_val);
				if (high) {
					if (high_size != bar_size) {
						i++;
						continue;
					}
					_hv_pcifront_write_config(hpdev,
						PCI_BASE_ADDRESS_0 + (4 * i),
						4,
						(u32)(high_base & 0xffffff00));
					i++;
					_hv_pcifront_write_config(hpdev,
						PCI_BASE_ADDRESS_0 + (4 * i),
						4, (u32)(high_base >> 32));
					high_base += bar_size;
				} else {
					if (low_size != bar_size)
						continue;
					_hv_pcifront_write_config(hpdev,
						PCI_BASE_ADDRESS_0 + (4 * i),
						4,
						(u32)(low_base & 0xffffff00));
					low_base += bar_size;
				}
			}
			if (high_size <= 1 && low_size <= 1) {
				/* Set the memory enable bit. */
				_hv_pcifront_read_config(hpdev, PCI_COMMAND, 2,
							 &command);
				command |= PCI_COMMAND_MEMORY;
				_hv_pcifront_write_config(hpdev, PCI_COMMAND, 2,
							  command);
				break;
			}
		}

		high_size >>= 1;
		low_size >>= 1;
	}  while (high_size || low_size);

	spin_unlock_irqrestore(&hbus->device_list_lock, flags);
}

/**
 * create_root_hv_pci_bus() - Expose a new root PCI bus
 * @hbus:	Root PCI bus, as understood by this driver
 *
 * Return: 0 on success, -errno on failure
 */
static int create_root_hv_pci_bus(struct hv_pcibus_device *hbus)
{
	/* Register the device */
	hbus->pci_bus = pci_create_root_bus(&hbus->hdev->device,
					    0, /* bus number is always zero */
					    &hv_pcifront_ops,
					    &hbus->sysdata,
					    &hbus->resources_for_children);
	if (!hbus->pci_bus)
		return -ENODEV;

	hbus->pci_bus->msi = &hbus->msi_chip;
	hbus->pci_bus->msi->dev = &hbus->hdev->device;

	pci_lock_rescan_remove();
	pci_scan_child_bus(hbus->pci_bus);
	pci_bus_assign_resources(hbus->pci_bus);
	pci_bus_add_devices(hbus->pci_bus);
	pci_unlock_rescan_remove();
	hbus->state = hv_pcibus_installed;
	return 0;
}

struct q_res_req_compl {
	struct completion host_event;
	struct hv_pci_dev *hpdev;
};

/**
 * q_resource_requirements() - Query Resource Requirements
 * @context:		The completion context.
 * @resp:		The response that came from the host.
 * @resp_packet_size:	The size in bytes of resp.
 *
 * This function is invoked on completion of a Query Resource
 * Requirements packet.
 */
static void q_resource_requirements(void *context, struct pci_response *resp,
				    int resp_packet_size)
{
	struct q_res_req_compl *completion = context;
	struct pci_q_res_req_response *q_res_req =
		(struct pci_q_res_req_response *)resp;
	int i;

	if (resp->status < 0) {
		dev_err(&completion->hpdev->hbus->hdev->device,
			"query resource requirements failed: %x\n",
			resp->status);
	} else {
		for (i = 0; i < 6; i++) {
			completion->hpdev->probed_bar[i] =
				q_res_req->probed_bar[i];
		}
	}

	complete(&completion->host_event);
}

static void get_pcichild(struct hv_pci_dev *hpdev,
			    enum hv_pcidev_ref_reason reason)
{
	refcount_inc(&hpdev->refs);
}

static void put_pcichild(struct hv_pci_dev *hpdev,
			    enum hv_pcidev_ref_reason reason)
{
	if (refcount_dec_and_test(&hpdev->refs))
		kfree(hpdev);
}

/**
 * new_pcichild_device() - Create a new child device
 * @hbus:	The internal struct tracking this root PCI bus.
 * @desc:	The information supplied so far from the host
 *              about the device.
 *
 * This function creates the tracking structure for a new child
 * device and kicks off the process of figuring out what it is.
 *
 * Return: Pointer to the new tracking struct
 */
static struct hv_pci_dev *new_pcichild_device(struct hv_pcibus_device *hbus,
		struct pci_function_description *desc)
{
	struct hv_pci_dev *hpdev;
	struct pci_child_message *res_req;
	struct q_res_req_compl comp_pkt;
	struct {
		struct pci_packet init_packet;
		u8 buffer[sizeof(struct pci_child_message)];
	} pkt;
	unsigned long flags;
	int ret;

	hpdev = kzalloc(sizeof(*hpdev), GFP_ATOMIC);
	if (!hpdev)
		return NULL;

	hpdev->hbus = hbus;

	memset(&pkt, 0, sizeof(pkt));
	init_completion(&comp_pkt.host_event);
	comp_pkt.hpdev = hpdev;
	pkt.init_packet.compl_ctxt = &comp_pkt;
	pkt.init_packet.completion_func = q_resource_requirements;
	res_req = (struct pci_child_message *)&pkt.init_packet.message;
	res_req->message_type.type = PCI_QUERY_RESOURCE_REQUIREMENTS;
	res_req->wslot.slot = desc->win_slot.slot;

	ret = vmbus_sendpacket(hbus->hdev->channel, res_req,
			       sizeof(struct pci_child_message),
			       (unsigned long)&pkt.init_packet,
			       VM_PKT_DATA_INBAND,
			       VMBUS_DATA_PACKET_FLAG_COMPLETION_REQUESTED);
	if (ret)
		goto error;

	wait_for_completion(&comp_pkt.host_event);

	hpdev->desc = *desc;
	refcount_set(&hpdev->refs, 1);
	get_pcichild(hpdev, hv_pcidev_ref_childlist);
	spin_lock_irqsave(&hbus->device_list_lock, flags);

	/*
	 * When a device is being added to the bus, we set the PCI domain
	 * number to be the device serial number, which is non-zero and
	 * unique on the same VM.  The serial numbers start with 1, and
	 * increase by 1 for each device.  So device names including this
	 * can have shorter names than based on the bus instance UUID.
	 * Only the first device serial number is used for domain, so the
	 * domain number will not change after the first device is added.
	 */
	if (list_empty(&hbus->children))
		hbus->sysdata.domain = desc->ser;
	list_add_tail(&hpdev->list_entry, &hbus->children);
	spin_unlock_irqrestore(&hbus->device_list_lock, flags);
	return hpdev;

error:
	kfree(hpdev);
	return NULL;
}

/**
 * get_pcichild_wslot() - Find device from slot
 * @hbus:	Root PCI bus, as understood by this driver
 * @wslot:	Location on the bus
 *
 * This function looks up a PCI device and returns the internal
 * representation of it.  It acquires a reference on it, so that
 * the device won't be deleted while somebody is using it.  The
 * caller is responsible for calling put_pcichild() to release
 * this reference.
 *
 * Return:	Internal representation of a PCI device
 */
static struct hv_pci_dev *get_pcichild_wslot(struct hv_pcibus_device *hbus,
					     u32 wslot)
{
	unsigned long flags;
	struct hv_pci_dev *iter, *hpdev = NULL;

	spin_lock_irqsave(&hbus->device_list_lock, flags);
	list_for_each_entry(iter, &hbus->children, list_entry) {
		if (iter->desc.win_slot.slot == wslot) {
			hpdev = iter;
			get_pcichild(hpdev, hv_pcidev_ref_by_slot);
			break;
		}
	}
	spin_unlock_irqrestore(&hbus->device_list_lock, flags);

	return hpdev;
}

/**
 * pci_devices_present_work() - Handle new list of child devices
 * @work:	Work struct embedded in struct hv_dr_work
 *
 * "Bus Relations" is the Windows term for "children of this
 * bus."  The terminology is preserved here for people trying to
 * debug the interaction between Hyper-V and Linux.  This
 * function is called when the parent partition reports a list
 * of functions that should be observed under this PCI Express
 * port (bus).
 *
 * This function updates the list, and must tolerate being
 * called multiple times with the same information.  The typical
 * number of child devices is one, with very atypical cases
 * involving three or four, so the algorithms used here can be
 * simple and inefficient.
 *
 * It must also treat the omission of a previously observed device as
 * notification that the device no longer exists.
 *
 * Note that this function is a work item, and it may not be
 * invoked in the order that it was queued.  Back to back
 * updates of the list of present devices may involve queuing
 * multiple work items, and this one may run before ones that
 * were sent later. As such, this function only does something
 * if is the last one in the queue.
 */
static void pci_devices_present_work(struct work_struct *work)
{
	u32 child_no;
	bool found;
	struct list_head *iter;
	struct pci_function_description *new_desc;
	struct hv_pci_dev *hpdev;
	struct hv_pcibus_device *hbus;
	struct list_head removed;
	struct hv_dr_work *dr_wrk;
	struct hv_dr_state *dr = NULL;
	unsigned long flags;

	dr_wrk = container_of(work, struct hv_dr_work, wrk);
	hbus = dr_wrk->bus;
	kfree(dr_wrk);

	INIT_LIST_HEAD(&removed);

	if (down_interruptible(&hbus->enum_sem)) {
		put_hvpcibus(hbus);
		return;
	}

	/* Pull this off the queue and process it if it was the last one. */
	spin_lock_irqsave(&hbus->device_list_lock, flags);
	while (!list_empty(&hbus->dr_list)) {
		dr = list_first_entry(&hbus->dr_list, struct hv_dr_state,
				      list_entry);
		list_del(&dr->list_entry);

		/* Throw this away if the list still has stuff in it. */
		if (!list_empty(&hbus->dr_list)) {
			kfree(dr);
			continue;
		}
	}
	spin_unlock_irqrestore(&hbus->device_list_lock, flags);

	if (!dr) {
		up(&hbus->enum_sem);
		put_hvpcibus(hbus);
		return;
	}

	/* First, mark all existing children as reported missing. */
	spin_lock_irqsave(&hbus->device_list_lock, flags);
	list_for_each(iter, &hbus->children) {
			hpdev = container_of(iter, struct hv_pci_dev,
					     list_entry);
			hpdev->reported_missing = true;
	}
	spin_unlock_irqrestore(&hbus->device_list_lock, flags);

	/* Next, add back any reported devices. */
	for (child_no = 0; child_no < dr->device_count; child_no++) {
		found = false;
		new_desc = &dr->func[child_no];

		spin_lock_irqsave(&hbus->device_list_lock, flags);
		list_for_each(iter, &hbus->children) {
			hpdev = container_of(iter, struct hv_pci_dev,
					     list_entry);
			if ((hpdev->desc.win_slot.slot ==
			     new_desc->win_slot.slot) &&
			    (hpdev->desc.v_id == new_desc->v_id) &&
			    (hpdev->desc.d_id == new_desc->d_id) &&
			    (hpdev->desc.ser == new_desc->ser)) {
				hpdev->reported_missing = false;
				found = true;
			}
		}
		spin_unlock_irqrestore(&hbus->device_list_lock, flags);

		if (!found) {
			hpdev = new_pcichild_device(hbus, new_desc);
			if (!hpdev)
				dev_err(&hbus->hdev->device,
					"couldn't record a child device.\n");
		}
	}

	/* Move missing children to a list on the stack. */
	spin_lock_irqsave(&hbus->device_list_lock, flags);
	do {
		found = false;
		list_for_each(iter, &hbus->children) {
			hpdev = container_of(iter, struct hv_pci_dev,
					     list_entry);
			if (hpdev->reported_missing) {
				found = true;
				put_pcichild(hpdev, hv_pcidev_ref_childlist);
				list_move_tail(&hpdev->list_entry, &removed);
				break;
			}
		}
	} while (found);
	spin_unlock_irqrestore(&hbus->device_list_lock, flags);

	/* Delete everything that should no longer exist. */
	while (!list_empty(&removed)) {
		hpdev = list_first_entry(&removed, struct hv_pci_dev,
					 list_entry);
		list_del(&hpdev->list_entry);
		put_pcichild(hpdev, hv_pcidev_ref_initial);
	}

	switch (hbus->state) {
	case hv_pcibus_installed:
		/*
		 * Tell the core to rescan bus
		 * because there may have been changes.
		 */
		pci_lock_rescan_remove();
		pci_scan_child_bus(hbus->pci_bus);
		pci_unlock_rescan_remove();
		break;

	case hv_pcibus_init:
	case hv_pcibus_probed:
		survey_child_resources(hbus);
		break;

	default:
		break;
	}

	up(&hbus->enum_sem);
	put_hvpcibus(hbus);
	kfree(dr);
}

/**
 * hv_pci_devices_present() - Handles list of new children
 * @hbus:	Root PCI bus, as understood by this driver
 * @relations:	Packet from host listing children
 *
 * This function is invoked whenever a new list of devices for
 * this bus appears.
 */
static void hv_pci_devices_present(struct hv_pcibus_device *hbus,
				   struct pci_bus_relations *relations)
{
	struct hv_dr_state *dr;
	struct hv_dr_work *dr_wrk;
	unsigned long flags;

	dr_wrk = kzalloc(sizeof(*dr_wrk), GFP_NOWAIT);
	if (!dr_wrk)
		return;

	dr = kzalloc(offsetof(struct hv_dr_state, func) +
		     (sizeof(struct pci_function_description) *
		      (relations->device_count)), GFP_NOWAIT);
	if (!dr)  {
		kfree(dr_wrk);
		return;
	}

	INIT_WORK(&dr_wrk->wrk, pci_devices_present_work);
	dr_wrk->bus = hbus;
	dr->device_count = relations->device_count;
	if (dr->device_count != 0) {
		memcpy(dr->func, relations->func,
		       sizeof(struct pci_function_description) *
		       dr->device_count);
	}

	spin_lock_irqsave(&hbus->device_list_lock, flags);
	list_add_tail(&dr->list_entry, &hbus->dr_list);
	spin_unlock_irqrestore(&hbus->device_list_lock, flags);

	get_hvpcibus(hbus);
	schedule_work(&dr_wrk->wrk);
}

/**
 * hv_eject_device_work() - Asynchronously handles ejection
 * @work:	Work struct embedded in internal device struct
 *
 * This function handles ejecting a device.  Windows will
 * attempt to gracefully eject a device, waiting 60 seconds to
 * hear back from the guest OS that this completed successfully.
 * If this timer expires, the device will be forcibly removed.
 */
static void hv_eject_device_work(struct work_struct *work)
{
	struct pci_eject_response *ejct_pkt;
	struct hv_pci_dev *hpdev;
	struct pci_dev *pdev;
	unsigned long flags;
	int wslot;
	struct {
		struct pci_packet pkt;
		u8 buffer[sizeof(struct pci_eject_response)];
	} ctxt;

	hpdev = container_of(work, struct hv_pci_dev, wrk);

	if (hpdev->state != hv_pcichild_ejecting) {
		put_pcichild(hpdev, hv_pcidev_ref_pnp);
		return;
	}

	/*
	 * Ejection can come before or after the PCI bus has been set up, so
	 * attempt to find it and tear down the bus state, if it exists.  This
	 * must be done without constructs like pci_domain_nr(hbus->pci_bus)
	 * because hbus->pci_bus may not exist yet.
	 */
	wslot = wslot_to_devfn(hpdev->desc.win_slot.slot);
	pdev = pci_get_domain_bus_and_slot(hpdev->hbus->sysdata.domain, 0,
					   wslot);
	if (pdev) {
		pci_lock_rescan_remove();
		pci_stop_and_remove_bus_device(pdev);
		pci_dev_put(pdev);
		pci_unlock_rescan_remove();
	}

	spin_lock_irqsave(&hpdev->hbus->device_list_lock, flags);
	list_del(&hpdev->list_entry);
	spin_unlock_irqrestore(&hpdev->hbus->device_list_lock, flags);

	memset(&ctxt, 0, sizeof(ctxt));
	ejct_pkt = (struct pci_eject_response *)&ctxt.pkt.message;
	ejct_pkt->message_type.type = PCI_EJECTION_COMPLETE;
	ejct_pkt->wslot.slot = hpdev->desc.win_slot.slot;
	vmbus_sendpacket(hpdev->hbus->hdev->channel, ejct_pkt,
			 sizeof(*ejct_pkt), (unsigned long)&ctxt.pkt,
			 VM_PKT_DATA_INBAND, 0);

	put_pcichild(hpdev, hv_pcidev_ref_childlist);
	put_pcichild(hpdev, hv_pcidev_ref_pnp);
	put_hvpcibus(hpdev->hbus);
}

/**
 * hv_pci_eject_device() - Handles device ejection
 * @hpdev:	Internal device tracking struct
 *
 * This function is invoked when an ejection packet arrives.  It
 * just schedules work so that we don't re-enter the packet
 * delivery code handling the ejection.
 */
static void hv_pci_eject_device(struct hv_pci_dev *hpdev)
{
	hpdev->state = hv_pcichild_ejecting;
	get_pcichild(hpdev, hv_pcidev_ref_pnp);
	INIT_WORK(&hpdev->wrk, hv_eject_device_work);
	get_hvpcibus(hpdev->hbus);
	schedule_work(&hpdev->wrk);
}

/**
 * hv_pci_onchannelcallback() - Handles incoming packets
 * @context:	Internal bus tracking struct
 *
 * This function is invoked whenever the host sends a packet to
 * this channel (which is private to this root PCI bus).
 */
static void hv_pci_onchannelcallback(void *context)
{
	const int packet_size = 0x100;
	int ret;
	struct hv_pcibus_device *hbus = context;
	u32 bytes_recvd;
	u64 req_id;
	struct vmpacket_descriptor *desc;
	unsigned char *buffer;
	int bufferlen = packet_size;
	struct pci_packet *comp_packet;
	struct pci_response *response;
	struct pci_incoming_message *new_message;
	struct pci_bus_relations *bus_rel;
	struct pci_dev_incoming *dev_message;
	struct hv_pci_dev *hpdev;

	buffer = kmalloc(bufferlen, GFP_ATOMIC);
	if (!buffer)
		return;

	while (1) {
		ret = vmbus_recvpacket_raw(hbus->hdev->channel, buffer,
					   bufferlen, &bytes_recvd, &req_id);

		if (ret == -ENOBUFS) {
			kfree(buffer);
			/* Handle large packet */
			bufferlen = bytes_recvd;
			buffer = kmalloc(bytes_recvd, GFP_ATOMIC);
			if (!buffer)
				return;
			continue;
		}

		/* Zero length indicates there are no more packets. */
		if (ret || !bytes_recvd)
			break;

		/*
		 * All incoming packets must be at least as large as a
		 * response.
		 */
		if (bytes_recvd <= sizeof(struct pci_response))
			continue;
		desc = (struct vmpacket_descriptor *)buffer;

		switch (desc->type) {
		case VM_PKT_COMP:

			/*
			 * The host is trusted, and thus it's safe to interpret
			 * this transaction ID as a pointer.
			 */
			comp_packet = (struct pci_packet *)req_id;
			response = (struct pci_response *)buffer;
			comp_packet->completion_func(comp_packet->compl_ctxt,
						     response,
						     bytes_recvd);
			break;

		case VM_PKT_DATA_INBAND:

			new_message = (struct pci_incoming_message *)buffer;
			switch (new_message->message_type.type) {
			case PCI_BUS_RELATIONS:

				bus_rel = (struct pci_bus_relations *)buffer;
				if (bytes_recvd <
				    offsetof(struct pci_bus_relations, func) +
				    (sizeof(struct pci_function_description) *
				     (bus_rel->device_count))) {
					dev_err(&hbus->hdev->device,
						"bus relations too small\n");
					break;
				}

				hv_pci_devices_present(hbus, bus_rel);
				break;

			case PCI_EJECT:

				dev_message = (struct pci_dev_incoming *)buffer;
				hpdev = get_pcichild_wslot(hbus,
						      dev_message->wslot.slot);
				if (hpdev) {
					hv_pci_eject_device(hpdev);
					put_pcichild(hpdev,
							hv_pcidev_ref_by_slot);
				}
				break;

			default:
				dev_warn(&hbus->hdev->device,
					"Unimplemented protocol message %x\n",
					new_message->message_type.type);
				break;
			}
			break;

		default:
			dev_err(&hbus->hdev->device,
				"unhandled packet type %d, tid %llx len %d\n",
				desc->type, req_id, bytes_recvd);
			break;
		}
	}

	kfree(buffer);
}

/**
 * hv_pci_protocol_negotiation() - Set up protocol
 * @hdev:	VMBus's tracking struct for this root PCI bus
 *
 * This driver is intended to support running on Windows 10
 * (server) and later versions. It will not run on earlier
 * versions, as they assume that many of the operations which
 * Linux needs accomplished with a spinlock held were done via
 * asynchronous messaging via VMBus.  Windows 10 increases the
 * surface area of PCI emulation so that these actions can take
 * place by suspending a virtual processor for their duration.
 *
 * This function negotiates the channel protocol version,
 * failing if the host doesn't support the necessary protocol
 * level.
 */
static int hv_pci_protocol_negotiation(struct hv_device *hdev)
{
	struct pci_version_request *version_req;
	struct hv_pci_compl comp_pkt;
	struct pci_packet *pkt;
	int ret;
	int i;

	/*
	 * Initiate the handshake with the host and negotiate
	 * a version that the host can support. We start with the
	 * highest version number and go down if the host cannot
	 * support it.
	 */
	pkt = kzalloc(sizeof(*pkt) + sizeof(*version_req), GFP_KERNEL);
	if (!pkt)
		return -ENOMEM;

	init_completion(&comp_pkt.host_event);
	pkt->completion_func = hv_pci_generic_compl;
	pkt->compl_ctxt = &comp_pkt;
	version_req = (struct pci_version_request *)&pkt->message;
	version_req->message_type.type = PCI_QUERY_PROTOCOL_VERSION;

	for (i = 0; i < ARRAY_SIZE(pci_protocol_versions); i++) {
		version_req->protocol_version = pci_protocol_versions[i];
		ret = vmbus_sendpacket(hdev->channel, version_req,
				sizeof(struct pci_version_request),
				(unsigned long)pkt, VM_PKT_DATA_INBAND,
				VMBUS_DATA_PACKET_FLAG_COMPLETION_REQUESTED);
		if (ret) {
			dev_err(&hdev->device,
				"PCI Pass-through VSP failed sending version reqquest: %#x",
				ret);
			goto exit;
		}

		wait_for_completion(&comp_pkt.host_event);

		if (comp_pkt.completion_status >= 0) {
			pci_protocol_version = pci_protocol_versions[i];
			dev_info(&hdev->device,
				"PCI VMBus probing: Using version %#x\n",
				pci_protocol_version);
			goto exit;
		}

		if (comp_pkt.completion_status != STATUS_REVISION_MISMATCH) {
			dev_err(&hdev->device,
				"PCI Pass-through VSP failed version request: %#x",
				comp_pkt.completion_status);
			ret = -EPROTO;
			goto exit;
		}

		reinit_completion(&comp_pkt.host_event);
	}

	dev_err(&hdev->device,
		"PCI pass-through VSP failed to find supported version");
	ret = -EPROTO;

exit:
	kfree(pkt);
	return ret;
}

/**
 * hv_pci_free_bridge_windows() - Release memory regions for the
 * bus
 * @hbus:	Root PCI bus, as understood by this driver
 */
static void hv_pci_free_bridge_windows(struct hv_pcibus_device *hbus)
{
	/*
	 * Set the resources back to the way they looked when they
	 * were allocated by setting IORESOURCE_BUSY again.
	 */

	if (hbus->low_mmio_space && hbus->low_mmio_res) {
		hbus->low_mmio_res->flags |= IORESOURCE_BUSY;
		vmbus_free_mmio(hbus->low_mmio_res->start,
				resource_size(hbus->low_mmio_res));
	}

	if (hbus->high_mmio_space && hbus->high_mmio_res) {
		hbus->high_mmio_res->flags |= IORESOURCE_BUSY;
		vmbus_free_mmio(hbus->high_mmio_res->start,
				resource_size(hbus->high_mmio_res));
	}
}

/**
 * hv_pci_allocate_bridge_windows() - Allocate memory regions
 * for the bus
 * @hbus:	Root PCI bus, as understood by this driver
 *
 * This function calls vmbus_allocate_mmio(), which is itself a
 * bit of a compromise.  Ideally, we might change the pnp layer
 * in the kernel such that it comprehends either PCI devices
 * which are "grandchildren of ACPI," with some intermediate bus
 * node (in this case, VMBus) or change it such that it
 * understands VMBus.  The pnp layer, however, has been declared
 * deprecated, and not subject to change.
 *
 * The workaround, implemented here, is to ask VMBus to allocate
 * MMIO space for this bus.  VMBus itself knows which ranges are
 * appropriate by looking at its own ACPI objects.  Then, after
 * these ranges are claimed, they're modified to look like they
 * would have looked if the ACPI and pnp code had allocated
 * bridge windows.  These descriptors have to exist in this form
 * in order to satisfy the code which will get invoked when the
 * endpoint PCI function driver calls request_mem_region() or
 * request_mem_region_exclusive().
 *
 * Return: 0 on success, -errno on failure
 */
static int hv_pci_allocate_bridge_windows(struct hv_pcibus_device *hbus)
{
	resource_size_t align;
	int ret;

	if (hbus->low_mmio_space) {
		align = 1ULL << (63 - __builtin_clzll(hbus->low_mmio_space));
		ret = vmbus_allocate_mmio(&hbus->low_mmio_res, hbus->hdev, 0,
					  (u64)(u32)0xffffffff,
					  hbus->low_mmio_space,
					  align, false);
		if (ret) {
			dev_err(&hbus->hdev->device,
				"Need %#llx of low MMIO space. Consider reconfiguring the VM.\n",
				hbus->low_mmio_space);
			return ret;
		}

		/* Modify this resource to become a bridge window. */
		hbus->low_mmio_res->flags |= IORESOURCE_WINDOW;
		hbus->low_mmio_res->flags &= ~IORESOURCE_BUSY;
		pci_add_resource(&hbus->resources_for_children,
				 hbus->low_mmio_res);
	}

	if (hbus->high_mmio_space) {
		align = 1ULL << (63 - __builtin_clzll(hbus->high_mmio_space));
		ret = vmbus_allocate_mmio(&hbus->high_mmio_res, hbus->hdev,
					  0x100000000, -1,
					  hbus->high_mmio_space, align,
					  false);
		if (ret) {
			dev_err(&hbus->hdev->device,
				"Need %#llx of high MMIO space. Consider reconfiguring the VM.\n",
				hbus->high_mmio_space);
			goto release_low_mmio;
		}

		/* Modify this resource to become a bridge window. */
		hbus->high_mmio_res->flags |= IORESOURCE_WINDOW;
		hbus->high_mmio_res->flags &= ~IORESOURCE_BUSY;
		pci_add_resource(&hbus->resources_for_children,
				 hbus->high_mmio_res);
	}

	return 0;

release_low_mmio:
	if (hbus->low_mmio_res) {
		vmbus_free_mmio(hbus->low_mmio_res->start,
				resource_size(hbus->low_mmio_res));
	}

	return ret;
}

/**
 * hv_allocate_config_window() - Find MMIO space for PCI Config
 * @hbus:	Root PCI bus, as understood by this driver
 *
 * This function claims memory-mapped I/O space for accessing
 * configuration space for the functions on this bus.
 *
 * Return: 0 on success, -errno on failure
 */
static int hv_allocate_config_window(struct hv_pcibus_device *hbus)
{
	int ret;

	/*
	 * Set up a region of MMIO space to use for accessing configuration
	 * space.
	 */
	ret = vmbus_allocate_mmio(&hbus->mem_config, hbus->hdev, 0, -1,
				  PCI_CONFIG_MMIO_LENGTH, 0x1000, false);
	if (ret)
		return ret;

	/*
	 * vmbus_allocate_mmio() gets used for allocating both device endpoint
	 * resource claims (those which cannot be overlapped) and the ranges
	 * which are valid for the children of this bus, which are intended
	 * to be overlapped by those children.  Set the flag on this claim
	 * meaning that this region can't be overlapped.
	 */

	hbus->mem_config->flags |= IORESOURCE_BUSY;

	return 0;
}

static void hv_free_config_window(struct hv_pcibus_device *hbus)
{
	vmbus_free_mmio(hbus->mem_config->start, PCI_CONFIG_MMIO_LENGTH);
}

/**
 * hv_pci_enter_d0() - Bring the "bus" into the D0 power state
 * @hdev:	VMBus's tracking struct for this root PCI bus
 *
 * Return: 0 on success, -errno on failure
 */
static int hv_pci_enter_d0(struct hv_device *hdev)
{
	struct hv_pcibus_device *hbus = hv_get_drvdata(hdev);
	struct pci_bus_d0_entry *d0_entry;
	struct hv_pci_compl comp_pkt;
	struct pci_packet *pkt;
	int ret;

	/*
	 * Tell the host that the bus is ready to use, and moved into the
	 * powered-on state.  This includes telling the host which region
	 * of memory-mapped I/O space has been chosen for configuration space
	 * access.
	 */
	pkt = kzalloc(sizeof(*pkt) + sizeof(*d0_entry), GFP_KERNEL);
	if (!pkt)
		return -ENOMEM;

	init_completion(&comp_pkt.host_event);
	pkt->completion_func = hv_pci_generic_compl;
	pkt->compl_ctxt = &comp_pkt;
	d0_entry = (struct pci_bus_d0_entry *)&pkt->message;
	d0_entry->message_type.type = PCI_BUS_D0ENTRY;
	d0_entry->mmio_base = hbus->mem_config->start;

	ret = vmbus_sendpacket(hdev->channel, d0_entry, sizeof(*d0_entry),
			       (unsigned long)pkt, VM_PKT_DATA_INBAND,
			       VMBUS_DATA_PACKET_FLAG_COMPLETION_REQUESTED);
	if (ret)
		goto exit;

	wait_for_completion(&comp_pkt.host_event);

	if (comp_pkt.completion_status < 0) {
		dev_err(&hdev->device,
			"PCI Pass-through VSP failed D0 Entry with status %x\n",
			comp_pkt.completion_status);
		ret = -EPROTO;
		goto exit;
	}

	ret = 0;

exit:
	kfree(pkt);
	return ret;
}

/**
 * hv_pci_query_relations() - Ask host to send list of child
 * devices
 * @hdev:	VMBus's tracking struct for this root PCI bus
 *
 * Return: 0 on success, -errno on failure
 */
static int hv_pci_query_relations(struct hv_device *hdev)
{
	struct hv_pcibus_device *hbus = hv_get_drvdata(hdev);
	struct pci_message message;
	struct completion comp;
	int ret;

	/* Ask the host to send along the list of child devices */
	init_completion(&comp);
	if (cmpxchg(&hbus->survey_event, NULL, &comp))
		return -ENOTEMPTY;

	memset(&message, 0, sizeof(message));
	message.type = PCI_QUERY_BUS_RELATIONS;

	ret = vmbus_sendpacket(hdev->channel, &message, sizeof(message),
			       0, VM_PKT_DATA_INBAND, 0);
	if (ret)
		return ret;

	wait_for_completion(&comp);
	return 0;
}

/**
 * hv_send_resources_allocated() - Report local resource choices
 * @hdev:	VMBus's tracking struct for this root PCI bus
 *
 * The host OS is expecting to be sent a request as a message
 * which contains all the resources that the device will use.
 * The response contains those same resources, "translated"
 * which is to say, the values which should be used by the
 * hardware, when it delivers an interrupt.  (MMIO resources are
 * used in local terms.)  This is nice for Windows, and lines up
 * with the FDO/PDO split, which doesn't exist in Linux.  Linux
 * is deeply expecting to scan an emulated PCI configuration
 * space.  So this message is sent here only to drive the state
 * machine on the host forward.
 *
 * Return: 0 on success, -errno on failure
 */
static int hv_send_resources_allocated(struct hv_device *hdev)
{
	struct hv_pcibus_device *hbus = hv_get_drvdata(hdev);
	struct pci_resources_assigned *res_assigned;
	struct pci_resources_assigned2 *res_assigned2;
	struct hv_pci_compl comp_pkt;
	struct hv_pci_dev *hpdev;
	struct pci_packet *pkt;
	size_t size_res;
	u32 wslot;
	int ret;

	size_res = (pci_protocol_version < PCI_PROTOCOL_VERSION_1_2)
			? sizeof(*res_assigned) : sizeof(*res_assigned2);

	pkt = kmalloc(sizeof(*pkt) + size_res, GFP_KERNEL);
	if (!pkt)
		return -ENOMEM;

	ret = 0;

	for (wslot = 0; wslot < 256; wslot++) {
		hpdev = get_pcichild_wslot(hbus, wslot);
		if (!hpdev)
			continue;

		memset(pkt, 0, sizeof(*pkt) + size_res);
		init_completion(&comp_pkt.host_event);
		pkt->completion_func = hv_pci_generic_compl;
		pkt->compl_ctxt = &comp_pkt;

		if (pci_protocol_version < PCI_PROTOCOL_VERSION_1_2) {
			res_assigned =
				(struct pci_resources_assigned *)&pkt->message;
			res_assigned->message_type.type =
				PCI_RESOURCES_ASSIGNED;
			res_assigned->wslot.slot = hpdev->desc.win_slot.slot;
		} else {
			res_assigned2 =
				(struct pci_resources_assigned2 *)&pkt->message;
			res_assigned2->message_type.type =
				PCI_RESOURCES_ASSIGNED2;
			res_assigned2->wslot.slot = hpdev->desc.win_slot.slot;
		}
		put_pcichild(hpdev, hv_pcidev_ref_by_slot);

		ret = vmbus_sendpacket(hdev->channel, &pkt->message,
				size_res, (unsigned long)pkt,
				VM_PKT_DATA_INBAND,
				VMBUS_DATA_PACKET_FLAG_COMPLETION_REQUESTED);
		if (ret)
			break;

		wait_for_completion(&comp_pkt.host_event);

		if (comp_pkt.completion_status < 0) {
			ret = -EPROTO;
			dev_err(&hdev->device,
				"resource allocated returned 0x%x",
				comp_pkt.completion_status);
			break;
		}
	}

	kfree(pkt);
	return ret;
}

/**
 * hv_send_resources_released() - Report local resources
 * released
 * @hdev:	VMBus's tracking struct for this root PCI bus
 *
 * Return: 0 on success, -errno on failure
 */
static int hv_send_resources_released(struct hv_device *hdev)
{
	struct hv_pcibus_device *hbus = hv_get_drvdata(hdev);
	struct pci_child_message pkt;
	struct hv_pci_dev *hpdev;
	u32 wslot;
	int ret;

	for (wslot = 0; wslot < 256; wslot++) {
		hpdev = get_pcichild_wslot(hbus, wslot);
		if (!hpdev)
			continue;

		memset(&pkt, 0, sizeof(pkt));
		pkt.message_type.type = PCI_RESOURCES_RELEASED;
		pkt.wslot.slot = hpdev->desc.win_slot.slot;

		put_pcichild(hpdev, hv_pcidev_ref_by_slot);

		ret = vmbus_sendpacket(hdev->channel, &pkt, sizeof(pkt), 0,
				       VM_PKT_DATA_INBAND, 0);
		if (ret)
			return ret;
	}

	return 0;
}

static void get_hvpcibus(struct hv_pcibus_device *hbus)
{
	atomic_inc(&hbus->remove_lock);
}

static void put_hvpcibus(struct hv_pcibus_device *hbus)
{
	if (atomic_dec_and_test(&hbus->remove_lock))
		complete(&hbus->remove_event);
}

/**
 * hv_pci_probe() - New VMBus channel probe, for a root PCI bus
 * @hdev:	VMBus's tracking struct for this root PCI bus
 * @dev_id:	Identifies the device itself
 *
 * Return: 0 on success, -errno on failure
 */
static int hv_pci_probe(struct hv_device *hdev,
			const struct hv_vmbus_device_id *dev_id)
{
	struct hv_pcibus_device *hbus;
	int ret;

	/*
	 * hv_pcibus_device contains the hypercall arguments for retargeting in
	 * hv_irq_unmask(). Those must not cross a page boundary.
	 */
	BUILD_BUG_ON(sizeof(*hbus) > PAGE_SIZE);

	hbus = (struct hv_pcibus_device *)get_zeroed_page(GFP_KERNEL);
	if (!hbus)
		return -ENOMEM;
	hbus->state = hv_pcibus_init;

	hv_tmpcpumap_init();

	/*
	 * The PCI bus "domain" is what is called "segment" in ACPI and
	 * other specs.  Pull it from the instance ID, to get something
	 * unique.  Bytes 8 and 9 are what is used in Windows guests, so
	 * do the same thing for consistency.  Note that, since this code
	 * only runs in a Hyper-V VM, Hyper-V can (and does) guarantee
	 * that (1) the only domain in use for something that looks like
	 * a physical PCI bus (which is actually emulated by the
	 * hypervisor) is domain 0 and (2) there will be no overlap
	 * between domains derived from these instance IDs in the same
	 * VM.
	 */
	hbus->sysdata.domain = hdev->dev_instance.b[9] |
			       hdev->dev_instance.b[8] << 8;

	hbus->hdev = hdev;
	atomic_inc(&hbus->remove_lock);
	INIT_LIST_HEAD(&hbus->children);
	INIT_LIST_HEAD(&hbus->dr_list);
	INIT_LIST_HEAD(&hbus->resources_for_children);
	spin_lock_init(&hbus->config_lock);
	spin_lock_init(&hbus->device_list_lock);
	spin_lock_init(&hbus->retarget_msi_interrupt_lock);
	sema_init(&hbus->enum_sem, 1);
	init_completion(&hbus->remove_event);

	ret = vmbus_open(hdev->channel, pci_ring_size, pci_ring_size, NULL, 0,
			 hv_pci_onchannelcallback, hbus);
	if (ret)
		goto free_bus;

	hv_set_drvdata(hdev, hbus);

	ret = hv_pci_protocol_negotiation(hdev);
	if (ret)
		goto close;

	ret = hv_allocate_config_window(hbus);
	if (ret)
		goto close;

	hbus->cfg_addr = ioremap(hbus->mem_config->start,
				 PCI_CONFIG_MMIO_LENGTH);
	if (!hbus->cfg_addr) {
		dev_err(&hdev->device,
			"Unable to map a virtual address for config space\n");
		ret = -ENOMEM;
		goto free_config;
	}

	hbus->sysdata.fwnode = irq_domain_alloc_fwnode(hbus);
	if (!hbus->sysdata.fwnode) {
		ret = -ENOMEM;
		goto unmap;
	}

	ret = hv_pcie_init_irq_domain(hbus);
	if (ret)
		goto free_fwnode;

	ret = hv_pci_query_relations(hdev);
	if (ret)
		goto free_irq_domain;

	ret = hv_pci_enter_d0(hdev);
	if (ret)
		goto free_irq_domain;

	ret = hv_pci_allocate_bridge_windows(hbus);
	if (ret)
		goto free_irq_domain;

	ret = hv_send_resources_allocated(hdev);
	if (ret)
		goto free_windows;

	prepopulate_bars(hbus);

	hbus->state = hv_pcibus_probed;

	ret = create_root_hv_pci_bus(hbus);
	if (ret)
		goto free_windows;

	return 0;

free_windows:
	hv_pci_free_bridge_windows(hbus);
free_irq_domain:
	irq_domain_remove(hbus->irq_domain);
free_fwnode:
	irq_domain_free_fwnode(hbus->sysdata.fwnode);
unmap:
	iounmap(hbus->cfg_addr);
free_config:
	hv_free_config_window(hbus);
close:
	vmbus_close(hdev->channel);
free_bus:
	free_page((unsigned long)hbus);
	return ret;
}

static void hv_pci_bus_exit(struct hv_device *hdev)
{
	struct hv_pcibus_device *hbus = hv_get_drvdata(hdev);
	struct {
		struct pci_packet teardown_packet;
		u8 buffer[sizeof(struct pci_message)];
	} pkt;
	struct pci_bus_relations relations;
	struct hv_pci_compl comp_pkt;
	int ret;

	/*
	 * After the host sends the RESCIND_CHANNEL message, it doesn't
	 * access the per-channel ringbuffer any longer.
	 */
	if (hdev->channel->rescind)
		return;

	/* Delete any children which might still exist. */
	memset(&relations, 0, sizeof(relations));
	hv_pci_devices_present(hbus, &relations);

	ret = hv_send_resources_released(hdev);
	if (ret)
		dev_err(&hdev->device,
			"Couldn't send resources released packet(s)\n");

	memset(&pkt.teardown_packet, 0, sizeof(pkt.teardown_packet));
	init_completion(&comp_pkt.host_event);
	pkt.teardown_packet.completion_func = hv_pci_generic_compl;
	pkt.teardown_packet.compl_ctxt = &comp_pkt;
	pkt.teardown_packet.message[0].type = PCI_BUS_D0EXIT;

	ret = vmbus_sendpacket(hdev->channel, &pkt.teardown_packet.message,
			       sizeof(struct pci_message),
			       (unsigned long)&pkt.teardown_packet,
			       VM_PKT_DATA_INBAND,
			       VMBUS_DATA_PACKET_FLAG_COMPLETION_REQUESTED);
	if (!ret)
		wait_for_completion_timeout(&comp_pkt.host_event, 10 * HZ);
}

/**
 * hv_pci_remove() - Remove routine for this VMBus channel
 * @hdev:	VMBus's tracking struct for this root PCI bus
 *
 * Return: 0 on success, -errno on failure
 */
static int hv_pci_remove(struct hv_device *hdev)
{
	struct hv_pcibus_device *hbus;

	hbus = hv_get_drvdata(hdev);
	if (hbus->state == hv_pcibus_installed) {
		/* Remove the bus from PCI's point of view. */
		pci_lock_rescan_remove();
		pci_stop_root_bus(hbus->pci_bus);
		pci_remove_root_bus(hbus->pci_bus);
		pci_unlock_rescan_remove();
		hbus->state = hv_pcibus_removed;
	}

	hv_pci_bus_exit(hdev);

	vmbus_close(hdev->channel);

	iounmap(hbus->cfg_addr);
	hv_free_config_window(hbus);
	pci_free_resource_list(&hbus->resources_for_children);
	hv_pci_free_bridge_windows(hbus);
	irq_domain_remove(hbus->irq_domain);
	irq_domain_free_fwnode(hbus->sysdata.fwnode);
	put_hvpcibus(hbus);
	wait_for_completion(&hbus->remove_event);
	free_page((unsigned long)hbus);
	return 0;
}

static const struct hv_vmbus_device_id hv_pci_id_table[] = {
	/* PCI Pass-through Class ID */
	/* 44C4F61D-4444-4400-9D52-802E27EDE19F */
	{ HV_PCIE_GUID, },
	{ },
};

MODULE_DEVICE_TABLE(vmbus, hv_pci_id_table);

static struct hv_driver hv_pci_drv = {
	.name		= "hv_pci",
	.id_table	= hv_pci_id_table,
	.probe		= hv_pci_probe,
	.remove		= hv_pci_remove,
};

static void __exit exit_hv_pci_drv(void)
{
	vmbus_driver_unregister(&hv_pci_drv);
}

static int __init init_hv_pci_drv(void)
{
	return vmbus_driver_register(&hv_pci_drv);
}

module_init(init_hv_pci_drv);
module_exit(exit_hv_pci_drv);

MODULE_DESCRIPTION("Hyper-V PCI");
MODULE_LICENSE("GPL v2");<|MERGE_RESOLUTION|>--- conflicted
+++ resolved
@@ -562,52 +562,6 @@
 
 static void get_hvpcibus(struct hv_pcibus_device *hv_pcibus);
 static void put_hvpcibus(struct hv_pcibus_device *hv_pcibus);
-
-
-/*
- * Temporary CPU to vCPU mapping to address transitioning
- * vmbus_cpu_number_to_vp_number() being migrated to
- * hv_cpu_number_to_vp_number() in a separate patch. Once that patch
- * has been picked up in the main line, remove this code here and use
- * the official code.
- */
-static struct hv_tmpcpumap
-{
-	bool initialized;
-	u32 vp_index[NR_CPUS];
-} hv_tmpcpumap;
-
-static void hv_tmpcpumap_init_cpu(void *_unused)
-{
-	int cpu = smp_processor_id();
-	u64 vp_index;
-
-	hv_get_vp_index(vp_index);
-
-	hv_tmpcpumap.vp_index[cpu] = vp_index;
-}
-
-static void hv_tmpcpumap_init(void)
-{
-	if (hv_tmpcpumap.initialized)
-		return;
-
-	memset(hv_tmpcpumap.vp_index, -1, sizeof(hv_tmpcpumap.vp_index));
-	on_each_cpu(hv_tmpcpumap_init_cpu, NULL, true);
-	hv_tmpcpumap.initialized = true;
-}
-
-/**
- * hv_tmp_cpu_nr_to_vp_nr() - Convert Linux CPU nr to Hyper-V vCPU nr
- *
- * Remove once vmbus_cpu_number_to_vp_number() has been converted to
- * hv_cpu_number_to_vp_number() and replace callers appropriately.
- */
-static u32 hv_tmp_cpu_nr_to_vp_nr(int cpu)
-{
-	return hv_tmpcpumap.vp_index[cpu];
-}
-
 
 /**
  * devfn_to_wslot() - Convert from Linux PCI slot to Windows
@@ -944,7 +898,6 @@
 			   (hbus->hdev->dev_instance.b[6] & 0xf8) |
 			   PCI_FUNC(pdev->devfn);
 	params->int_target.vector = cfg->vector;
-<<<<<<< HEAD
 
 	/*
 	 * Honoring apic->irq_delivery_mode set to dest_Fixed by
@@ -973,7 +926,7 @@
 		var_size = 1 + HV_VP_SET_BANK_COUNT_MAX;
 
 		for_each_cpu_and(cpu, dest, cpu_online_mask) {
-			cpu_vmbus = hv_tmp_cpu_nr_to_vp_nr(cpu);
+			cpu_vmbus = hv_cpu_number_to_vp_number(cpu);
 
 			if (cpu_vmbus >= HV_VP_SET_BANK_COUNT_MAX * 64) {
 				dev_err(&hbus->hdev->device,
@@ -982,56 +935,13 @@
 				goto exit_unlock;
 			}
 
-=======
-
-	/*
-	 * Honoring apic->irq_delivery_mode set to dest_Fixed by
-	 * setting the HV_DEVICE_INTERRUPT_TARGET_MULTICAST flag results in a
-	 * spurious interrupt storm. Not doing so does not seem to have a
-	 * negative effect (yet?).
-	 */
-
-	if (pci_protocol_version >= PCI_PROTOCOL_VERSION_1_2) {
-		/*
-		 * PCI_PROTOCOL_VERSION_1_2 supports the VP_SET version of the
-		 * HVCALL_RETARGET_INTERRUPT hypercall, which also coincides
-		 * with >64 VP support.
-		 * ms_hyperv.hints & HV_X64_EX_PROCESSOR_MASKS_RECOMMENDED
-		 * is not sufficient for this hypercall.
-		 */
-		params->int_target.flags |=
-			HV_DEVICE_INTERRUPT_TARGET_PROCESSOR_SET;
-		params->int_target.vp_set.valid_banks =
-			(1ull << HV_VP_SET_BANK_COUNT_MAX) - 1;
-
-		/*
-		 * var-sized hypercall, var-size starts after vp_mask (thus
-		 * vp_set.format does not count, but vp_set.valid_banks does).
-		 */
-		var_size = 1 + HV_VP_SET_BANK_COUNT_MAX;
-
-		for_each_cpu_and(cpu, dest, cpu_online_mask) {
-			cpu_vmbus = hv_cpu_number_to_vp_number(cpu);
-
-			if (cpu_vmbus >= HV_VP_SET_BANK_COUNT_MAX * 64) {
-				dev_err(&hbus->hdev->device,
-					"too high CPU %d", cpu_vmbus);
-				res = 1;
-				goto exit_unlock;
-			}
-
->>>>>>> bb176f67
 			params->int_target.vp_set.masks[cpu_vmbus / 64] |=
 				(1ULL << (cpu_vmbus & 63));
 		}
 	} else {
 		for_each_cpu_and(cpu, dest, cpu_online_mask) {
 			params->int_target.vp_mask |=
-<<<<<<< HEAD
-				(1ULL << hv_tmp_cpu_nr_to_vp_nr(cpu));
-=======
 				(1ULL << hv_cpu_number_to_vp_number(cpu));
->>>>>>> bb176f67
 		}
 	}
 
@@ -1108,11 +1018,7 @@
 	 */
 	cpu = cpumask_first_and(affinity, cpu_online_mask);
 	int_pkt->int_desc.processor_array[0] =
-<<<<<<< HEAD
-		hv_tmp_cpu_nr_to_vp_nr(cpu);
-=======
 		hv_cpu_number_to_vp_number(cpu);
->>>>>>> bb176f67
 	int_pkt->int_desc.processor_count = 1;
 
 	return sizeof(*int_pkt);
@@ -2544,8 +2450,6 @@
 		return -ENOMEM;
 	hbus->state = hv_pcibus_init;
 
-	hv_tmpcpumap_init();
-
 	/*
 	 * The PCI bus "domain" is what is called "segment" in ACPI and
 	 * other specs.  Pull it from the instance ID, to get something
