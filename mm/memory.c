// SPDX-License-Identifier: GPL-2.0-only
/*
 *  linux/mm/memory.c
 *
 *  Copyright (C) 1991, 1992, 1993, 1994  Linus Torvalds
 */

/*
 * demand-loading started 01.12.91 - seems it is high on the list of
 * things wanted, and it should be easy to implement. - Linus
 */

/*
 * Ok, demand-loading was easy, shared pages a little bit tricker. Shared
 * pages started 02.12.91, seems to work. - Linus.
 *
 * Tested sharing by executing about 30 /bin/sh: under the old kernel it
 * would have taken more than the 6M I have free, but it worked well as
 * far as I could see.
 *
 * Also corrected some "invalidate()"s - I wasn't doing enough of them.
 */

/*
 * Real VM (paging to/from disk) started 18.12.91. Much more work and
 * thought has to go into this. Oh, well..
 * 19.12.91  -  works, somewhat. Sometimes I get faults, don't know why.
 *		Found it. Everything seems to work now.
 * 20.12.91  -  Ok, making the swap-device changeable like the root.
 */

/*
 * 05.04.94  -  Multi-page memory management added for v1.1.
 *              Idea by Alex Bligh (alex@cconcepts.co.uk)
 *
 * 16.07.99  -  Support of BIGMEM added by Gerhard Wichert, Siemens AG
 *		(Gerhard.Wichert@pdb.siemens.de)
 *
 * Aug/Sep 2004 Changed to four level page tables (Andi Kleen)
 */

#include <linux/kernel_stat.h>
#include <linux/mm.h>
#include <linux/sched/mm.h>
#include <linux/sched/coredump.h>
#include <linux/sched/numa_balancing.h>
#include <linux/sched/task.h>
#include <linux/hugetlb.h>
#include <linux/mman.h>
#include <linux/swap.h>
#include <linux/highmem.h>
#include <linux/pagemap.h>
#include <linux/memremap.h>
#include <linux/ksm.h>
#include <linux/rmap.h>
#include <linux/export.h>
#include <linux/delayacct.h>
#include <linux/init.h>
#include <linux/pfn_t.h>
#include <linux/writeback.h>
#include <linux/memcontrol.h>
#include <linux/mmu_notifier.h>
#include <linux/swapops.h>
#include <linux/elf.h>
#include <linux/gfp.h>
#include <linux/migrate.h>
#include <linux/string.h>
#include <linux/dma-debug.h>
#include <linux/debugfs.h>
#include <linux/userfaultfd_k.h>
#include <linux/dax.h>
#include <linux/oom.h>
#include <linux/numa.h>

#include <asm/io.h>
#include <asm/mmu_context.h>
#include <asm/pgalloc.h>
#include <linux/uaccess.h>
#include <asm/tlb.h>
#include <asm/tlbflush.h>
#include <asm/pgtable.h>

#include "internal.h"

#if defined(LAST_CPUPID_NOT_IN_PAGE_FLAGS) && !defined(CONFIG_COMPILE_TEST)
#warning Unfortunate NUMA and NUMA Balancing config, growing page-frame for last_cpupid.
#endif

#ifndef CONFIG_NEED_MULTIPLE_NODES
/* use the per-pgdat data instead for discontigmem - mbligh */
unsigned long max_mapnr;
EXPORT_SYMBOL(max_mapnr);

struct page *mem_map;
EXPORT_SYMBOL(mem_map);
#endif

/*
 * A number of key systems in x86 including ioremap() rely on the assumption
 * that high_memory defines the upper bound on direct map memory, then end
 * of ZONE_NORMAL.  Under CONFIG_DISCONTIG this means that max_low_pfn and
 * highstart_pfn must be the same; there must be no gap between ZONE_NORMAL
 * and ZONE_HIGHMEM.
 */
void *high_memory;
EXPORT_SYMBOL(high_memory);

/*
 * Randomize the address space (stacks, mmaps, brk, etc.).
 *
 * ( When CONFIG_COMPAT_BRK=y we exclude brk from randomization,
 *   as ancient (libc5 based) binaries can segfault. )
 */
int randomize_va_space __read_mostly =
#ifdef CONFIG_COMPAT_BRK
					1;
#else
					2;
#endif

static int __init disable_randmaps(char *s)
{
	randomize_va_space = 0;
	return 1;
}
__setup("norandmaps", disable_randmaps);

unsigned long zero_pfn __read_mostly;
EXPORT_SYMBOL(zero_pfn);

unsigned long highest_memmap_pfn __read_mostly;

/*
 * CONFIG_MMU architectures set up ZERO_PAGE in their paging_init()
 */
static int __init init_zero_pfn(void)
{
	zero_pfn = page_to_pfn(ZERO_PAGE(0));
	return 0;
}
core_initcall(init_zero_pfn);


#if defined(SPLIT_RSS_COUNTING)

void sync_mm_rss(struct mm_struct *mm)
{
	int i;

	for (i = 0; i < NR_MM_COUNTERS; i++) {
		if (current->rss_stat.count[i]) {
			add_mm_counter(mm, i, current->rss_stat.count[i]);
			current->rss_stat.count[i] = 0;
		}
	}
	current->rss_stat.events = 0;
}

static void add_mm_counter_fast(struct mm_struct *mm, int member, int val)
{
	struct task_struct *task = current;

	if (likely(task->mm == mm))
		task->rss_stat.count[member] += val;
	else
		add_mm_counter(mm, member, val);
}
#define inc_mm_counter_fast(mm, member) add_mm_counter_fast(mm, member, 1)
#define dec_mm_counter_fast(mm, member) add_mm_counter_fast(mm, member, -1)

/* sync counter once per 64 page faults */
#define TASK_RSS_EVENTS_THRESH	(64)
static void check_sync_rss_stat(struct task_struct *task)
{
	if (unlikely(task != current))
		return;
	if (unlikely(task->rss_stat.events++ > TASK_RSS_EVENTS_THRESH))
		sync_mm_rss(task->mm);
}
#else /* SPLIT_RSS_COUNTING */

#define inc_mm_counter_fast(mm, member) inc_mm_counter(mm, member)
#define dec_mm_counter_fast(mm, member) dec_mm_counter(mm, member)

static void check_sync_rss_stat(struct task_struct *task)
{
}

#endif /* SPLIT_RSS_COUNTING */

/*
 * Note: this doesn't free the actual pages themselves. That
 * has been handled earlier when unmapping all the memory regions.
 */
static void free_pte_range(struct mmu_gather *tlb, pmd_t *pmd,
			   unsigned long addr)
{
	pgtable_t token = pmd_pgtable(*pmd);
	pmd_clear(pmd);
	pte_free_tlb(tlb, token, addr);
	mm_dec_nr_ptes(tlb->mm);
}

static inline void free_pmd_range(struct mmu_gather *tlb, pud_t *pud,
				unsigned long addr, unsigned long end,
				unsigned long floor, unsigned long ceiling)
{
	pmd_t *pmd;
	unsigned long next;
	unsigned long start;

	start = addr;
	pmd = pmd_offset(pud, addr);
	do {
		next = pmd_addr_end(addr, end);
		if (pmd_none_or_clear_bad(pmd))
			continue;
		free_pte_range(tlb, pmd, addr);
	} while (pmd++, addr = next, addr != end);

	start &= PUD_MASK;
	if (start < floor)
		return;
	if (ceiling) {
		ceiling &= PUD_MASK;
		if (!ceiling)
			return;
	}
	if (end - 1 > ceiling - 1)
		return;

	pmd = pmd_offset(pud, start);
	pud_clear(pud);
	pmd_free_tlb(tlb, pmd, start);
	mm_dec_nr_pmds(tlb->mm);
}

static inline void free_pud_range(struct mmu_gather *tlb, p4d_t *p4d,
				unsigned long addr, unsigned long end,
				unsigned long floor, unsigned long ceiling)
{
	pud_t *pud;
	unsigned long next;
	unsigned long start;

	start = addr;
	pud = pud_offset(p4d, addr);
	do {
		next = pud_addr_end(addr, end);
		if (pud_none_or_clear_bad(pud))
			continue;
		free_pmd_range(tlb, pud, addr, next, floor, ceiling);
	} while (pud++, addr = next, addr != end);

	start &= P4D_MASK;
	if (start < floor)
		return;
	if (ceiling) {
		ceiling &= P4D_MASK;
		if (!ceiling)
			return;
	}
	if (end - 1 > ceiling - 1)
		return;

	pud = pud_offset(p4d, start);
	p4d_clear(p4d);
	pud_free_tlb(tlb, pud, start);
	mm_dec_nr_puds(tlb->mm);
}

static inline void free_p4d_range(struct mmu_gather *tlb, pgd_t *pgd,
				unsigned long addr, unsigned long end,
				unsigned long floor, unsigned long ceiling)
{
	p4d_t *p4d;
	unsigned long next;
	unsigned long start;

	start = addr;
	p4d = p4d_offset(pgd, addr);
	do {
		next = p4d_addr_end(addr, end);
		if (p4d_none_or_clear_bad(p4d))
			continue;
		free_pud_range(tlb, p4d, addr, next, floor, ceiling);
	} while (p4d++, addr = next, addr != end);

	start &= PGDIR_MASK;
	if (start < floor)
		return;
	if (ceiling) {
		ceiling &= PGDIR_MASK;
		if (!ceiling)
			return;
	}
	if (end - 1 > ceiling - 1)
		return;

	p4d = p4d_offset(pgd, start);
	pgd_clear(pgd);
	p4d_free_tlb(tlb, p4d, start);
}

/*
 * This function frees user-level page tables of a process.
 */
void free_pgd_range(struct mmu_gather *tlb,
			unsigned long addr, unsigned long end,
			unsigned long floor, unsigned long ceiling)
{
	pgd_t *pgd;
	unsigned long next;

	/*
	 * The next few lines have given us lots of grief...
	 *
	 * Why are we testing PMD* at this top level?  Because often
	 * there will be no work to do at all, and we'd prefer not to
	 * go all the way down to the bottom just to discover that.
	 *
	 * Why all these "- 1"s?  Because 0 represents both the bottom
	 * of the address space and the top of it (using -1 for the
	 * top wouldn't help much: the masks would do the wrong thing).
	 * The rule is that addr 0 and floor 0 refer to the bottom of
	 * the address space, but end 0 and ceiling 0 refer to the top
	 * Comparisons need to use "end - 1" and "ceiling - 1" (though
	 * that end 0 case should be mythical).
	 *
	 * Wherever addr is brought up or ceiling brought down, we must
	 * be careful to reject "the opposite 0" before it confuses the
	 * subsequent tests.  But what about where end is brought down
	 * by PMD_SIZE below? no, end can't go down to 0 there.
	 *
	 * Whereas we round start (addr) and ceiling down, by different
	 * masks at different levels, in order to test whether a table
	 * now has no other vmas using it, so can be freed, we don't
	 * bother to round floor or end up - the tests don't need that.
	 */

	addr &= PMD_MASK;
	if (addr < floor) {
		addr += PMD_SIZE;
		if (!addr)
			return;
	}
	if (ceiling) {
		ceiling &= PMD_MASK;
		if (!ceiling)
			return;
	}
	if (end - 1 > ceiling - 1)
		end -= PMD_SIZE;
	if (addr > end - 1)
		return;
	/*
	 * We add page table cache pages with PAGE_SIZE,
	 * (see pte_free_tlb()), flush the tlb if we need
	 */
	tlb_change_page_size(tlb, PAGE_SIZE);
	pgd = pgd_offset(tlb->mm, addr);
	do {
		next = pgd_addr_end(addr, end);
		if (pgd_none_or_clear_bad(pgd))
			continue;
		free_p4d_range(tlb, pgd, addr, next, floor, ceiling);
	} while (pgd++, addr = next, addr != end);
}

void free_pgtables(struct mmu_gather *tlb, struct vm_area_struct *vma,
		unsigned long floor, unsigned long ceiling)
{
	while (vma) {
		struct vm_area_struct *next = vma->vm_next;
		unsigned long addr = vma->vm_start;

		/*
		 * Hide vma from rmap and truncate_pagecache before freeing
		 * pgtables
		 */
		unlink_anon_vmas(vma);
		unlink_file_vma(vma);

		if (is_vm_hugetlb_page(vma)) {
			hugetlb_free_pgd_range(tlb, addr, vma->vm_end,
				floor, next ? next->vm_start : ceiling);
		} else {
			/*
			 * Optimization: gather nearby vmas into one call down
			 */
			while (next && next->vm_start <= vma->vm_end + PMD_SIZE
			       && !is_vm_hugetlb_page(next)) {
				vma = next;
				next = vma->vm_next;
				unlink_anon_vmas(vma);
				unlink_file_vma(vma);
			}
			free_pgd_range(tlb, addr, vma->vm_end,
				floor, next ? next->vm_start : ceiling);
		}
		vma = next;
	}
}

int __pte_alloc(struct mm_struct *mm, pmd_t *pmd)
{
	spinlock_t *ptl;
	pgtable_t new = pte_alloc_one(mm);
	if (!new)
		return -ENOMEM;

	/*
	 * Ensure all pte setup (eg. pte page lock and page clearing) are
	 * visible before the pte is made visible to other CPUs by being
	 * put into page tables.
	 *
	 * The other side of the story is the pointer chasing in the page
	 * table walking code (when walking the page table without locking;
	 * ie. most of the time). Fortunately, these data accesses consist
	 * of a chain of data-dependent loads, meaning most CPUs (alpha
	 * being the notable exception) will already guarantee loads are
	 * seen in-order. See the alpha page table accessors for the
	 * smp_read_barrier_depends() barriers in page table walking code.
	 */
	smp_wmb(); /* Could be smp_wmb__xxx(before|after)_spin_lock */

	ptl = pmd_lock(mm, pmd);
	if (likely(pmd_none(*pmd))) {	/* Has another populated it ? */
		mm_inc_nr_ptes(mm);
		pmd_populate(mm, pmd, new);
		new = NULL;
	}
	spin_unlock(ptl);
	if (new)
		pte_free(mm, new);
	return 0;
}

int __pte_alloc_kernel(pmd_t *pmd)
{
	pte_t *new = pte_alloc_one_kernel(&init_mm);
	if (!new)
		return -ENOMEM;

	smp_wmb(); /* See comment in __pte_alloc */

	spin_lock(&init_mm.page_table_lock);
	if (likely(pmd_none(*pmd))) {	/* Has another populated it ? */
		pmd_populate_kernel(&init_mm, pmd, new);
		new = NULL;
	}
	spin_unlock(&init_mm.page_table_lock);
	if (new)
		pte_free_kernel(&init_mm, new);
	return 0;
}

static inline void init_rss_vec(int *rss)
{
	memset(rss, 0, sizeof(int) * NR_MM_COUNTERS);
}

static inline void add_mm_rss_vec(struct mm_struct *mm, int *rss)
{
	int i;

	if (current->mm == mm)
		sync_mm_rss(mm);
	for (i = 0; i < NR_MM_COUNTERS; i++)
		if (rss[i])
			add_mm_counter(mm, i, rss[i]);
}

/*
 * This function is called to print an error when a bad pte
 * is found. For example, we might have a PFN-mapped pte in
 * a region that doesn't allow it.
 *
 * The calling function must still handle the error.
 */
static void print_bad_pte(struct vm_area_struct *vma, unsigned long addr,
			  pte_t pte, struct page *page)
{
	pgd_t *pgd = pgd_offset(vma->vm_mm, addr);
	p4d_t *p4d = p4d_offset(pgd, addr);
	pud_t *pud = pud_offset(p4d, addr);
	pmd_t *pmd = pmd_offset(pud, addr);
	struct address_space *mapping;
	pgoff_t index;
	static unsigned long resume;
	static unsigned long nr_shown;
	static unsigned long nr_unshown;

	/*
	 * Allow a burst of 60 reports, then keep quiet for that minute;
	 * or allow a steady drip of one report per second.
	 */
	if (nr_shown == 60) {
		if (time_before(jiffies, resume)) {
			nr_unshown++;
			return;
		}
		if (nr_unshown) {
			pr_alert("BUG: Bad page map: %lu messages suppressed\n",
				 nr_unshown);
			nr_unshown = 0;
		}
		nr_shown = 0;
	}
	if (nr_shown++ == 0)
		resume = jiffies + 60 * HZ;

	mapping = vma->vm_file ? vma->vm_file->f_mapping : NULL;
	index = linear_page_index(vma, addr);

	pr_alert("BUG: Bad page map in process %s  pte:%08llx pmd:%08llx\n",
		 current->comm,
		 (long long)pte_val(pte), (long long)pmd_val(*pmd));
	if (page)
		dump_page(page, "bad pte");
	pr_alert("addr:%p vm_flags:%08lx anon_vma:%p mapping:%p index:%lx\n",
		 (void *)addr, vma->vm_flags, vma->anon_vma, mapping, index);
	pr_alert("file:%pD fault:%ps mmap:%ps readpage:%ps\n",
		 vma->vm_file,
		 vma->vm_ops ? vma->vm_ops->fault : NULL,
		 vma->vm_file ? vma->vm_file->f_op->mmap : NULL,
		 mapping ? mapping->a_ops->readpage : NULL);
	dump_stack();
	add_taint(TAINT_BAD_PAGE, LOCKDEP_NOW_UNRELIABLE);
}

/*
 * vm_normal_page -- This function gets the "struct page" associated with a pte.
 *
 * "Special" mappings do not wish to be associated with a "struct page" (either
 * it doesn't exist, or it exists but they don't want to touch it). In this
 * case, NULL is returned here. "Normal" mappings do have a struct page.
 *
 * There are 2 broad cases. Firstly, an architecture may define a pte_special()
 * pte bit, in which case this function is trivial. Secondly, an architecture
 * may not have a spare pte bit, which requires a more complicated scheme,
 * described below.
 *
 * A raw VM_PFNMAP mapping (ie. one that is not COWed) is always considered a
 * special mapping (even if there are underlying and valid "struct pages").
 * COWed pages of a VM_PFNMAP are always normal.
 *
 * The way we recognize COWed pages within VM_PFNMAP mappings is through the
 * rules set up by "remap_pfn_range()": the vma will have the VM_PFNMAP bit
 * set, and the vm_pgoff will point to the first PFN mapped: thus every special
 * mapping will always honor the rule
 *
 *	pfn_of_page == vma->vm_pgoff + ((addr - vma->vm_start) >> PAGE_SHIFT)
 *
 * And for normal mappings this is false.
 *
 * This restricts such mappings to be a linear translation from virtual address
 * to pfn. To get around this restriction, we allow arbitrary mappings so long
 * as the vma is not a COW mapping; in that case, we know that all ptes are
 * special (because none can have been COWed).
 *
 *
 * In order to support COW of arbitrary special mappings, we have VM_MIXEDMAP.
 *
 * VM_MIXEDMAP mappings can likewise contain memory with or without "struct
 * page" backing, however the difference is that _all_ pages with a struct
 * page (that is, those where pfn_valid is true) are refcounted and considered
 * normal pages by the VM. The disadvantage is that pages are refcounted
 * (which can be slower and simply not an option for some PFNMAP users). The
 * advantage is that we don't have to follow the strict linearity rule of
 * PFNMAP mappings in order to support COWable mappings.
 *
 */
struct page *_vm_normal_page(struct vm_area_struct *vma, unsigned long addr,
			     pte_t pte, bool with_public_device)
{
	unsigned long pfn = pte_pfn(pte);

	if (IS_ENABLED(CONFIG_ARCH_HAS_PTE_SPECIAL)) {
		if (likely(!pte_special(pte)))
			goto check_pfn;
		if (vma->vm_ops && vma->vm_ops->find_special_page)
			return vma->vm_ops->find_special_page(vma, addr);
		if (vma->vm_flags & (VM_PFNMAP | VM_MIXEDMAP))
			return NULL;
		if (is_zero_pfn(pfn))
			return NULL;

		/*
		 * Device public pages are special pages (they are ZONE_DEVICE
		 * pages but different from persistent memory). They behave
		 * allmost like normal pages. The difference is that they are
		 * not on the lru and thus should never be involve with any-
		 * thing that involve lru manipulation (mlock, numa balancing,
		 * ...).
		 *
		 * This is why we still want to return NULL for such page from
		 * vm_normal_page() so that we do not have to special case all
		 * call site of vm_normal_page().
		 */
		if (likely(pfn <= highest_memmap_pfn)) {
			struct page *page = pfn_to_page(pfn);

			if (is_device_public_page(page)) {
				if (with_public_device)
					return page;
				return NULL;
			}
		}

		if (pte_devmap(pte))
			return NULL;

		print_bad_pte(vma, addr, pte, NULL);
		return NULL;
	}

	/* !CONFIG_ARCH_HAS_PTE_SPECIAL case follows: */

	if (unlikely(vma->vm_flags & (VM_PFNMAP|VM_MIXEDMAP))) {
		if (vma->vm_flags & VM_MIXEDMAP) {
			if (!pfn_valid(pfn))
				return NULL;
			goto out;
		} else {
			unsigned long off;
			off = (addr - vma->vm_start) >> PAGE_SHIFT;
			if (pfn == vma->vm_pgoff + off)
				return NULL;
			if (!is_cow_mapping(vma->vm_flags))
				return NULL;
		}
	}

	if (is_zero_pfn(pfn))
		return NULL;

check_pfn:
	if (unlikely(pfn > highest_memmap_pfn)) {
		print_bad_pte(vma, addr, pte, NULL);
		return NULL;
	}

	/*
	 * NOTE! We still have PageReserved() pages in the page tables.
	 * eg. VDSO mappings can cause them to exist.
	 */
out:
	return pfn_to_page(pfn);
}

#ifdef CONFIG_TRANSPARENT_HUGEPAGE
struct page *vm_normal_page_pmd(struct vm_area_struct *vma, unsigned long addr,
				pmd_t pmd)
{
	unsigned long pfn = pmd_pfn(pmd);

	/*
	 * There is no pmd_special() but there may be special pmds, e.g.
	 * in a direct-access (dax) mapping, so let's just replicate the
	 * !CONFIG_ARCH_HAS_PTE_SPECIAL case from vm_normal_page() here.
	 */
	if (unlikely(vma->vm_flags & (VM_PFNMAP|VM_MIXEDMAP))) {
		if (vma->vm_flags & VM_MIXEDMAP) {
			if (!pfn_valid(pfn))
				return NULL;
			goto out;
		} else {
			unsigned long off;
			off = (addr - vma->vm_start) >> PAGE_SHIFT;
			if (pfn == vma->vm_pgoff + off)
				return NULL;
			if (!is_cow_mapping(vma->vm_flags))
				return NULL;
		}
	}

	if (pmd_devmap(pmd))
		return NULL;
	if (is_zero_pfn(pfn))
		return NULL;
	if (unlikely(pfn > highest_memmap_pfn))
		return NULL;

	/*
	 * NOTE! We still have PageReserved() pages in the page tables.
	 * eg. VDSO mappings can cause them to exist.
	 */
out:
	return pfn_to_page(pfn);
}
#endif

/*
 * copy one vm_area from one task to the other. Assumes the page tables
 * already present in the new task to be cleared in the whole range
 * covered by this vma.
 */

static inline unsigned long
copy_one_pte(struct mm_struct *dst_mm, struct mm_struct *src_mm,
		pte_t *dst_pte, pte_t *src_pte, struct vm_area_struct *vma,
		unsigned long addr, int *rss)
{
	unsigned long vm_flags = vma->vm_flags;
	pte_t pte = *src_pte;
	struct page *page;

	/* pte contains position in swap or file, so copy. */
	if (unlikely(!pte_present(pte))) {
		swp_entry_t entry = pte_to_swp_entry(pte);

		if (likely(!non_swap_entry(entry))) {
			if (swap_duplicate(entry) < 0)
				return entry.val;

			/* make sure dst_mm is on swapoff's mmlist. */
			if (unlikely(list_empty(&dst_mm->mmlist))) {
				spin_lock(&mmlist_lock);
				if (list_empty(&dst_mm->mmlist))
					list_add(&dst_mm->mmlist,
							&src_mm->mmlist);
				spin_unlock(&mmlist_lock);
			}
			rss[MM_SWAPENTS]++;
		} else if (is_migration_entry(entry)) {
			page = migration_entry_to_page(entry);

			rss[mm_counter(page)]++;

			if (is_write_migration_entry(entry) &&
					is_cow_mapping(vm_flags)) {
				/*
				 * COW mappings require pages in both
				 * parent and child to be set to read.
				 */
				make_migration_entry_read(&entry);
				pte = swp_entry_to_pte(entry);
				if (pte_swp_soft_dirty(*src_pte))
					pte = pte_swp_mksoft_dirty(pte);
				set_pte_at(src_mm, addr, src_pte, pte);
			}
		} else if (is_device_private_entry(entry)) {
			page = device_private_entry_to_page(entry);

			/*
			 * Update rss count even for unaddressable pages, as
			 * they should treated just like normal pages in this
			 * respect.
			 *
			 * We will likely want to have some new rss counters
			 * for unaddressable pages, at some point. But for now
			 * keep things as they are.
			 */
			get_page(page);
			rss[mm_counter(page)]++;
			page_dup_rmap(page, false);

			/*
			 * We do not preserve soft-dirty information, because so
			 * far, checkpoint/restore is the only feature that
			 * requires that. And checkpoint/restore does not work
			 * when a device driver is involved (you cannot easily
			 * save and restore device driver state).
			 */
			if (is_write_device_private_entry(entry) &&
			    is_cow_mapping(vm_flags)) {
				make_device_private_entry_read(&entry);
				pte = swp_entry_to_pte(entry);
				set_pte_at(src_mm, addr, src_pte, pte);
			}
		}
		goto out_set_pte;
	}

	/*
	 * If it's a COW mapping, write protect it both
	 * in the parent and the child
	 */
	if (is_cow_mapping(vm_flags) && pte_write(pte)) {
		ptep_set_wrprotect(src_mm, addr, src_pte);
		pte = pte_wrprotect(pte);
	}

	/*
	 * If it's a shared mapping, mark it clean in
	 * the child
	 */
	if (vm_flags & VM_SHARED)
		pte = pte_mkclean(pte);
	pte = pte_mkold(pte);

	page = vm_normal_page(vma, addr, pte);
	if (page) {
		get_page(page);
		page_dup_rmap(page, false);
		rss[mm_counter(page)]++;
	} else if (pte_devmap(pte)) {
		page = pte_page(pte);

		/*
		 * Cache coherent device memory behave like regular page and
		 * not like persistent memory page. For more informations see
		 * MEMORY_DEVICE_CACHE_COHERENT in memory_hotplug.h
		 */
		if (is_device_public_page(page)) {
			get_page(page);
			page_dup_rmap(page, false);
			rss[mm_counter(page)]++;
		}
	}

out_set_pte:
	set_pte_at(dst_mm, addr, dst_pte, pte);
	return 0;
}

static int copy_pte_range(struct mm_struct *dst_mm, struct mm_struct *src_mm,
		   pmd_t *dst_pmd, pmd_t *src_pmd, struct vm_area_struct *vma,
		   unsigned long addr, unsigned long end)
{
	pte_t *orig_src_pte, *orig_dst_pte;
	pte_t *src_pte, *dst_pte;
	spinlock_t *src_ptl, *dst_ptl;
	int progress = 0;
	int rss[NR_MM_COUNTERS];
	swp_entry_t entry = (swp_entry_t){0};

again:
	init_rss_vec(rss);

	dst_pte = pte_alloc_map_lock(dst_mm, dst_pmd, addr, &dst_ptl);
	if (!dst_pte)
		return -ENOMEM;
	src_pte = pte_offset_map(src_pmd, addr);
	src_ptl = pte_lockptr(src_mm, src_pmd);
	spin_lock_nested(src_ptl, SINGLE_DEPTH_NESTING);
	orig_src_pte = src_pte;
	orig_dst_pte = dst_pte;
	arch_enter_lazy_mmu_mode();

	do {
		/*
		 * We are holding two locks at this point - either of them
		 * could generate latencies in another task on another CPU.
		 */
		if (progress >= 32) {
			progress = 0;
			if (need_resched() ||
			    spin_needbreak(src_ptl) || spin_needbreak(dst_ptl))
				break;
		}
		if (pte_none(*src_pte)) {
			progress++;
			continue;
		}
		entry.val = copy_one_pte(dst_mm, src_mm, dst_pte, src_pte,
							vma, addr, rss);
		if (entry.val)
			break;
		progress += 8;
	} while (dst_pte++, src_pte++, addr += PAGE_SIZE, addr != end);

	arch_leave_lazy_mmu_mode();
	spin_unlock(src_ptl);
	pte_unmap(orig_src_pte);
	add_mm_rss_vec(dst_mm, rss);
	pte_unmap_unlock(orig_dst_pte, dst_ptl);
	cond_resched();

	if (entry.val) {
		if (add_swap_count_continuation(entry, GFP_KERNEL) < 0)
			return -ENOMEM;
		progress = 0;
	}
	if (addr != end)
		goto again;
	return 0;
}

static inline int copy_pmd_range(struct mm_struct *dst_mm, struct mm_struct *src_mm,
		pud_t *dst_pud, pud_t *src_pud, struct vm_area_struct *vma,
		unsigned long addr, unsigned long end)
{
	pmd_t *src_pmd, *dst_pmd;
	unsigned long next;

	dst_pmd = pmd_alloc(dst_mm, dst_pud, addr);
	if (!dst_pmd)
		return -ENOMEM;
	src_pmd = pmd_offset(src_pud, addr);
	do {
		next = pmd_addr_end(addr, end);
		if (is_swap_pmd(*src_pmd) || pmd_trans_huge(*src_pmd)
			|| pmd_devmap(*src_pmd)) {
			int err;
			VM_BUG_ON_VMA(next-addr != HPAGE_PMD_SIZE, vma);
			err = copy_huge_pmd(dst_mm, src_mm,
					    dst_pmd, src_pmd, addr, vma);
			if (err == -ENOMEM)
				return -ENOMEM;
			if (!err)
				continue;
			/* fall through */
		}
		if (pmd_none_or_clear_bad(src_pmd))
			continue;
		if (copy_pte_range(dst_mm, src_mm, dst_pmd, src_pmd,
						vma, addr, next))
			return -ENOMEM;
	} while (dst_pmd++, src_pmd++, addr = next, addr != end);
	return 0;
}

static inline int copy_pud_range(struct mm_struct *dst_mm, struct mm_struct *src_mm,
		p4d_t *dst_p4d, p4d_t *src_p4d, struct vm_area_struct *vma,
		unsigned long addr, unsigned long end)
{
	pud_t *src_pud, *dst_pud;
	unsigned long next;

	dst_pud = pud_alloc(dst_mm, dst_p4d, addr);
	if (!dst_pud)
		return -ENOMEM;
	src_pud = pud_offset(src_p4d, addr);
	do {
		next = pud_addr_end(addr, end);
		if (pud_trans_huge(*src_pud) || pud_devmap(*src_pud)) {
			int err;

			VM_BUG_ON_VMA(next-addr != HPAGE_PUD_SIZE, vma);
			err = copy_huge_pud(dst_mm, src_mm,
					    dst_pud, src_pud, addr, vma);
			if (err == -ENOMEM)
				return -ENOMEM;
			if (!err)
				continue;
			/* fall through */
		}
		if (pud_none_or_clear_bad(src_pud))
			continue;
		if (copy_pmd_range(dst_mm, src_mm, dst_pud, src_pud,
						vma, addr, next))
			return -ENOMEM;
	} while (dst_pud++, src_pud++, addr = next, addr != end);
	return 0;
}

static inline int copy_p4d_range(struct mm_struct *dst_mm, struct mm_struct *src_mm,
		pgd_t *dst_pgd, pgd_t *src_pgd, struct vm_area_struct *vma,
		unsigned long addr, unsigned long end)
{
	p4d_t *src_p4d, *dst_p4d;
	unsigned long next;

	dst_p4d = p4d_alloc(dst_mm, dst_pgd, addr);
	if (!dst_p4d)
		return -ENOMEM;
	src_p4d = p4d_offset(src_pgd, addr);
	do {
		next = p4d_addr_end(addr, end);
		if (p4d_none_or_clear_bad(src_p4d))
			continue;
		if (copy_pud_range(dst_mm, src_mm, dst_p4d, src_p4d,
						vma, addr, next))
			return -ENOMEM;
	} while (dst_p4d++, src_p4d++, addr = next, addr != end);
	return 0;
}

int copy_page_range(struct mm_struct *dst_mm, struct mm_struct *src_mm,
		struct vm_area_struct *vma)
{
	pgd_t *src_pgd, *dst_pgd;
	unsigned long next;
	unsigned long addr = vma->vm_start;
	unsigned long end = vma->vm_end;
	struct mmu_notifier_range range;
	bool is_cow;
	int ret;

	/*
	 * Don't copy ptes where a page fault will fill them correctly.
	 * Fork becomes much lighter when there are big shared or private
	 * readonly mappings. The tradeoff is that copy_page_range is more
	 * efficient than faulting.
	 */
	if (!(vma->vm_flags & (VM_HUGETLB | VM_PFNMAP | VM_MIXEDMAP)) &&
			!vma->anon_vma)
		return 0;

	if (is_vm_hugetlb_page(vma))
		return copy_hugetlb_page_range(dst_mm, src_mm, vma);

	if (unlikely(vma->vm_flags & VM_PFNMAP)) {
		/*
		 * We do not free on error cases below as remove_vma
		 * gets called on error from higher level routine
		 */
		ret = track_pfn_copy(vma);
		if (ret)
			return ret;
	}

	/*
	 * We need to invalidate the secondary MMU mappings only when
	 * there could be a permission downgrade on the ptes of the
	 * parent mm. And a permission downgrade will only happen if
	 * is_cow_mapping() returns true.
	 */
	is_cow = is_cow_mapping(vma->vm_flags);

	if (is_cow) {
<<<<<<< HEAD
		mmu_notifier_range_init(&range, src_mm, addr, end);
=======
		mmu_notifier_range_init(&range, MMU_NOTIFY_PROTECTION_PAGE,
					0, vma, src_mm, addr, end);
>>>>>>> 0ecfebd2
		mmu_notifier_invalidate_range_start(&range);
	}

	ret = 0;
	dst_pgd = pgd_offset(dst_mm, addr);
	src_pgd = pgd_offset(src_mm, addr);
	do {
		next = pgd_addr_end(addr, end);
		if (pgd_none_or_clear_bad(src_pgd))
			continue;
		if (unlikely(copy_p4d_range(dst_mm, src_mm, dst_pgd, src_pgd,
					    vma, addr, next))) {
			ret = -ENOMEM;
			break;
		}
	} while (dst_pgd++, src_pgd++, addr = next, addr != end);

	if (is_cow)
		mmu_notifier_invalidate_range_end(&range);
	return ret;
}

static unsigned long zap_pte_range(struct mmu_gather *tlb,
				struct vm_area_struct *vma, pmd_t *pmd,
				unsigned long addr, unsigned long end,
				struct zap_details *details)
{
	struct mm_struct *mm = tlb->mm;
	int force_flush = 0;
	int rss[NR_MM_COUNTERS];
	spinlock_t *ptl;
	pte_t *start_pte;
	pte_t *pte;
	swp_entry_t entry;

	tlb_change_page_size(tlb, PAGE_SIZE);
again:
	init_rss_vec(rss);
	start_pte = pte_offset_map_lock(mm, pmd, addr, &ptl);
	pte = start_pte;
	flush_tlb_batched_pending(mm);
	arch_enter_lazy_mmu_mode();
	do {
		pte_t ptent = *pte;
		if (pte_none(ptent))
			continue;

		if (pte_present(ptent)) {
			struct page *page;

			page = _vm_normal_page(vma, addr, ptent, true);
			if (unlikely(details) && page) {
				/*
				 * unmap_shared_mapping_pages() wants to
				 * invalidate cache without truncating:
				 * unmap shared but keep private pages.
				 */
				if (details->check_mapping &&
				    details->check_mapping != page_rmapping(page))
					continue;
			}
			ptent = ptep_get_and_clear_full(mm, addr, pte,
							tlb->fullmm);
			tlb_remove_tlb_entry(tlb, pte, addr);
			if (unlikely(!page))
				continue;

			if (!PageAnon(page)) {
				if (pte_dirty(ptent)) {
					force_flush = 1;
					set_page_dirty(page);
				}
				if (pte_young(ptent) &&
				    likely(!(vma->vm_flags & VM_SEQ_READ)))
					mark_page_accessed(page);
			}
			rss[mm_counter(page)]--;
			page_remove_rmap(page, false);
			if (unlikely(page_mapcount(page) < 0))
				print_bad_pte(vma, addr, ptent, page);
			if (unlikely(__tlb_remove_page(tlb, page))) {
				force_flush = 1;
				addr += PAGE_SIZE;
				break;
			}
			continue;
		}

		entry = pte_to_swp_entry(ptent);
		if (non_swap_entry(entry) && is_device_private_entry(entry)) {
			struct page *page = device_private_entry_to_page(entry);

			if (unlikely(details && details->check_mapping)) {
				/*
				 * unmap_shared_mapping_pages() wants to
				 * invalidate cache without truncating:
				 * unmap shared but keep private pages.
				 */
				if (details->check_mapping !=
				    page_rmapping(page))
					continue;
			}

			pte_clear_not_present_full(mm, addr, pte, tlb->fullmm);
			rss[mm_counter(page)]--;
			page_remove_rmap(page, false);
			put_page(page);
			continue;
		}

		/* If details->check_mapping, we leave swap entries. */
		if (unlikely(details))
			continue;

		entry = pte_to_swp_entry(ptent);
		if (!non_swap_entry(entry))
			rss[MM_SWAPENTS]--;
		else if (is_migration_entry(entry)) {
			struct page *page;

			page = migration_entry_to_page(entry);
			rss[mm_counter(page)]--;
		}
		if (unlikely(!free_swap_and_cache(entry)))
			print_bad_pte(vma, addr, ptent, NULL);
		pte_clear_not_present_full(mm, addr, pte, tlb->fullmm);
	} while (pte++, addr += PAGE_SIZE, addr != end);

	add_mm_rss_vec(mm, rss);
	arch_leave_lazy_mmu_mode();

	/* Do the actual TLB flush before dropping ptl */
	if (force_flush)
		tlb_flush_mmu_tlbonly(tlb);
	pte_unmap_unlock(start_pte, ptl);

	/*
	 * If we forced a TLB flush (either due to running out of
	 * batch buffers or because we needed to flush dirty TLB
	 * entries before releasing the ptl), free the batched
	 * memory too. Restart if we didn't do everything.
	 */
	if (force_flush) {
		force_flush = 0;
		tlb_flush_mmu(tlb);
		if (addr != end)
			goto again;
	}

	return addr;
}

static inline unsigned long zap_pmd_range(struct mmu_gather *tlb,
				struct vm_area_struct *vma, pud_t *pud,
				unsigned long addr, unsigned long end,
				struct zap_details *details)
{
	pmd_t *pmd;
	unsigned long next;

	pmd = pmd_offset(pud, addr);
	do {
		next = pmd_addr_end(addr, end);
		if (is_swap_pmd(*pmd) || pmd_trans_huge(*pmd) || pmd_devmap(*pmd)) {
			if (next - addr != HPAGE_PMD_SIZE)
				__split_huge_pmd(vma, pmd, addr, false, NULL);
			else if (zap_huge_pmd(tlb, vma, pmd, addr))
				goto next;
			/* fall through */
		}
		/*
		 * Here there can be other concurrent MADV_DONTNEED or
		 * trans huge page faults running, and if the pmd is
		 * none or trans huge it can change under us. This is
		 * because MADV_DONTNEED holds the mmap_sem in read
		 * mode.
		 */
		if (pmd_none_or_trans_huge_or_clear_bad(pmd))
			goto next;
		next = zap_pte_range(tlb, vma, pmd, addr, next, details);
next:
		cond_resched();
	} while (pmd++, addr = next, addr != end);

	return addr;
}

static inline unsigned long zap_pud_range(struct mmu_gather *tlb,
				struct vm_area_struct *vma, p4d_t *p4d,
				unsigned long addr, unsigned long end,
				struct zap_details *details)
{
	pud_t *pud;
	unsigned long next;

	pud = pud_offset(p4d, addr);
	do {
		next = pud_addr_end(addr, end);
		if (pud_trans_huge(*pud) || pud_devmap(*pud)) {
			if (next - addr != HPAGE_PUD_SIZE) {
				VM_BUG_ON_VMA(!rwsem_is_locked(&tlb->mm->mmap_sem), vma);
				split_huge_pud(vma, pud, addr);
			} else if (zap_huge_pud(tlb, vma, pud, addr))
				goto next;
			/* fall through */
		}
		if (pud_none_or_clear_bad(pud))
			continue;
		next = zap_pmd_range(tlb, vma, pud, addr, next, details);
next:
		cond_resched();
	} while (pud++, addr = next, addr != end);

	return addr;
}

static inline unsigned long zap_p4d_range(struct mmu_gather *tlb,
				struct vm_area_struct *vma, pgd_t *pgd,
				unsigned long addr, unsigned long end,
				struct zap_details *details)
{
	p4d_t *p4d;
	unsigned long next;

	p4d = p4d_offset(pgd, addr);
	do {
		next = p4d_addr_end(addr, end);
		if (p4d_none_or_clear_bad(p4d))
			continue;
		next = zap_pud_range(tlb, vma, p4d, addr, next, details);
	} while (p4d++, addr = next, addr != end);

	return addr;
}

void unmap_page_range(struct mmu_gather *tlb,
			     struct vm_area_struct *vma,
			     unsigned long addr, unsigned long end,
			     struct zap_details *details)
{
	pgd_t *pgd;
	unsigned long next;

	BUG_ON(addr >= end);
	tlb_start_vma(tlb, vma);
	pgd = pgd_offset(vma->vm_mm, addr);
	do {
		next = pgd_addr_end(addr, end);
		if (pgd_none_or_clear_bad(pgd))
			continue;
		next = zap_p4d_range(tlb, vma, pgd, addr, next, details);
	} while (pgd++, addr = next, addr != end);
	tlb_end_vma(tlb, vma);
}


static void unmap_single_vma(struct mmu_gather *tlb,
		struct vm_area_struct *vma, unsigned long start_addr,
		unsigned long end_addr,
		struct zap_details *details)
{
	unsigned long start = max(vma->vm_start, start_addr);
	unsigned long end;

	if (start >= vma->vm_end)
		return;
	end = min(vma->vm_end, end_addr);
	if (end <= vma->vm_start)
		return;

	if (vma->vm_file)
		uprobe_munmap(vma, start, end);

	if (unlikely(vma->vm_flags & VM_PFNMAP))
		untrack_pfn(vma, 0, 0);

	if (start != end) {
		if (unlikely(is_vm_hugetlb_page(vma))) {
			/*
			 * It is undesirable to test vma->vm_file as it
			 * should be non-null for valid hugetlb area.
			 * However, vm_file will be NULL in the error
			 * cleanup path of mmap_region. When
			 * hugetlbfs ->mmap method fails,
			 * mmap_region() nullifies vma->vm_file
			 * before calling this function to clean up.
			 * Since no pte has actually been setup, it is
			 * safe to do nothing in this case.
			 */
			if (vma->vm_file) {
				i_mmap_lock_write(vma->vm_file->f_mapping);
				__unmap_hugepage_range_final(tlb, vma, start, end, NULL);
				i_mmap_unlock_write(vma->vm_file->f_mapping);
			}
		} else
			unmap_page_range(tlb, vma, start, end, details);
	}
}

/**
 * unmap_vmas - unmap a range of memory covered by a list of vma's
 * @tlb: address of the caller's struct mmu_gather
 * @vma: the starting vma
 * @start_addr: virtual address at which to start unmapping
 * @end_addr: virtual address at which to end unmapping
 *
 * Unmap all pages in the vma list.
 *
 * Only addresses between `start' and `end' will be unmapped.
 *
 * The VMA list must be sorted in ascending virtual address order.
 *
 * unmap_vmas() assumes that the caller will flush the whole unmapped address
 * range after unmap_vmas() returns.  So the only responsibility here is to
 * ensure that any thus-far unmapped pages are flushed before unmap_vmas()
 * drops the lock and schedules.
 */
void unmap_vmas(struct mmu_gather *tlb,
		struct vm_area_struct *vma, unsigned long start_addr,
		unsigned long end_addr)
{
	struct mmu_notifier_range range;

<<<<<<< HEAD
	mmu_notifier_range_init(&range, vma->vm_mm, start_addr, end_addr);
=======
	mmu_notifier_range_init(&range, MMU_NOTIFY_UNMAP, 0, vma, vma->vm_mm,
				start_addr, end_addr);
>>>>>>> 0ecfebd2
	mmu_notifier_invalidate_range_start(&range);
	for ( ; vma && vma->vm_start < end_addr; vma = vma->vm_next)
		unmap_single_vma(tlb, vma, start_addr, end_addr, NULL);
	mmu_notifier_invalidate_range_end(&range);
}

/**
 * zap_page_range - remove user pages in a given range
 * @vma: vm_area_struct holding the applicable pages
 * @start: starting address of pages to zap
 * @size: number of bytes to zap
 *
 * Caller must protect the VMA list
 */
void zap_page_range(struct vm_area_struct *vma, unsigned long start,
		unsigned long size)
{
	struct mmu_notifier_range range;
	struct mmu_gather tlb;

	lru_add_drain();
<<<<<<< HEAD
	mmu_notifier_range_init(&range, vma->vm_mm, start, start + size);
=======
	mmu_notifier_range_init(&range, MMU_NOTIFY_CLEAR, 0, vma, vma->vm_mm,
				start, start + size);
>>>>>>> 0ecfebd2
	tlb_gather_mmu(&tlb, vma->vm_mm, start, range.end);
	update_hiwater_rss(vma->vm_mm);
	mmu_notifier_invalidate_range_start(&range);
	for ( ; vma && vma->vm_start < range.end; vma = vma->vm_next)
		unmap_single_vma(&tlb, vma, start, range.end, NULL);
	mmu_notifier_invalidate_range_end(&range);
	tlb_finish_mmu(&tlb, start, range.end);
}

/**
 * zap_page_range_single - remove user pages in a given range
 * @vma: vm_area_struct holding the applicable pages
 * @address: starting address of pages to zap
 * @size: number of bytes to zap
 * @details: details of shared cache invalidation
 *
 * The range must fit into one VMA.
 */
static void zap_page_range_single(struct vm_area_struct *vma, unsigned long address,
		unsigned long size, struct zap_details *details)
{
	struct mmu_notifier_range range;
	struct mmu_gather tlb;

	lru_add_drain();
<<<<<<< HEAD
	mmu_notifier_range_init(&range, vma->vm_mm, address, address + size);
=======
	mmu_notifier_range_init(&range, MMU_NOTIFY_CLEAR, 0, vma, vma->vm_mm,
				address, address + size);
>>>>>>> 0ecfebd2
	tlb_gather_mmu(&tlb, vma->vm_mm, address, range.end);
	update_hiwater_rss(vma->vm_mm);
	mmu_notifier_invalidate_range_start(&range);
	unmap_single_vma(&tlb, vma, address, range.end, details);
	mmu_notifier_invalidate_range_end(&range);
	tlb_finish_mmu(&tlb, address, range.end);
}

/**
 * zap_vma_ptes - remove ptes mapping the vma
 * @vma: vm_area_struct holding ptes to be zapped
 * @address: starting address of pages to zap
 * @size: number of bytes to zap
 *
 * This function only unmaps ptes assigned to VM_PFNMAP vmas.
 *
 * The entire address range must be fully contained within the vma.
 *
 */
void zap_vma_ptes(struct vm_area_struct *vma, unsigned long address,
		unsigned long size)
{
	if (address < vma->vm_start || address + size > vma->vm_end ||
	    		!(vma->vm_flags & VM_PFNMAP))
		return;

	zap_page_range_single(vma, address, size, NULL);
}
EXPORT_SYMBOL_GPL(zap_vma_ptes);

pte_t *__get_locked_pte(struct mm_struct *mm, unsigned long addr,
			spinlock_t **ptl)
{
	pgd_t *pgd;
	p4d_t *p4d;
	pud_t *pud;
	pmd_t *pmd;

	pgd = pgd_offset(mm, addr);
	p4d = p4d_alloc(mm, pgd, addr);
	if (!p4d)
		return NULL;
	pud = pud_alloc(mm, p4d, addr);
	if (!pud)
		return NULL;
	pmd = pmd_alloc(mm, pud, addr);
	if (!pmd)
		return NULL;

	VM_BUG_ON(pmd_trans_huge(*pmd));
	return pte_alloc_map_lock(mm, pmd, addr, ptl);
}

/*
 * This is the old fallback for page remapping.
 *
 * For historical reasons, it only allows reserved pages. Only
 * old drivers should use this, and they needed to mark their
 * pages reserved for the old functions anyway.
 */
static int insert_page(struct vm_area_struct *vma, unsigned long addr,
			struct page *page, pgprot_t prot)
{
	struct mm_struct *mm = vma->vm_mm;
	int retval;
	pte_t *pte;
	spinlock_t *ptl;

	retval = -EINVAL;
	if (PageAnon(page) || PageSlab(page) || page_has_type(page))
		goto out;
	retval = -ENOMEM;
	flush_dcache_page(page);
	pte = get_locked_pte(mm, addr, &ptl);
	if (!pte)
		goto out;
	retval = -EBUSY;
	if (!pte_none(*pte))
		goto out_unlock;

	/* Ok, finally just insert the thing.. */
	get_page(page);
	inc_mm_counter_fast(mm, mm_counter_file(page));
	page_add_file_rmap(page, false);
	set_pte_at(mm, addr, pte, mk_pte(page, prot));

	retval = 0;
	pte_unmap_unlock(pte, ptl);
	return retval;
out_unlock:
	pte_unmap_unlock(pte, ptl);
out:
	return retval;
}

/**
 * vm_insert_page - insert single page into user vma
 * @vma: user vma to map to
 * @addr: target user address of this page
 * @page: source kernel page
 *
 * This allows drivers to insert individual pages they've allocated
 * into a user vma.
 *
 * The page has to be a nice clean _individual_ kernel allocation.
 * If you allocate a compound page, you need to have marked it as
 * such (__GFP_COMP), or manually just split the page up yourself
 * (see split_page()).
 *
 * NOTE! Traditionally this was done with "remap_pfn_range()" which
 * took an arbitrary page protection parameter. This doesn't allow
 * that. Your vma protection will have to be set up correctly, which
 * means that if you want a shared writable mapping, you'd better
 * ask for a shared writable mapping!
 *
 * The page does not need to be reserved.
 *
 * Usually this function is called from f_op->mmap() handler
 * under mm->mmap_sem write-lock, so it can change vma->vm_flags.
 * Caller must set VM_MIXEDMAP on vma if it wants to call this
 * function from other places, for example from page-fault handler.
 *
 * Return: %0 on success, negative error code otherwise.
 */
int vm_insert_page(struct vm_area_struct *vma, unsigned long addr,
			struct page *page)
{
	if (addr < vma->vm_start || addr >= vma->vm_end)
		return -EFAULT;
	if (!page_count(page))
		return -EINVAL;
	if (!(vma->vm_flags & VM_MIXEDMAP)) {
		BUG_ON(down_read_trylock(&vma->vm_mm->mmap_sem));
		BUG_ON(vma->vm_flags & VM_PFNMAP);
		vma->vm_flags |= VM_MIXEDMAP;
	}
	return insert_page(vma, addr, page, vma->vm_page_prot);
}
EXPORT_SYMBOL(vm_insert_page);

/*
 * __vm_map_pages - maps range of kernel pages into user vma
 * @vma: user vma to map to
 * @pages: pointer to array of source kernel pages
 * @num: number of pages in page array
 * @offset: user's requested vm_pgoff
 *
 * This allows drivers to map range of kernel pages into a user vma.
 *
 * Return: 0 on success and error code otherwise.
 */
static int __vm_map_pages(struct vm_area_struct *vma, struct page **pages,
				unsigned long num, unsigned long offset)
{
	unsigned long count = vma_pages(vma);
	unsigned long uaddr = vma->vm_start;
	int ret, i;

	/* Fail if the user requested offset is beyond the end of the object */
	if (offset > num)
		return -ENXIO;

	/* Fail if the user requested size exceeds available object size */
	if (count > num - offset)
		return -ENXIO;

	for (i = 0; i < count; i++) {
		ret = vm_insert_page(vma, uaddr, pages[offset + i]);
		if (ret < 0)
			return ret;
		uaddr += PAGE_SIZE;
	}

	return 0;
}

/**
 * vm_map_pages - maps range of kernel pages starts with non zero offset
 * @vma: user vma to map to
 * @pages: pointer to array of source kernel pages
 * @num: number of pages in page array
 *
 * Maps an object consisting of @num pages, catering for the user's
 * requested vm_pgoff
 *
 * If we fail to insert any page into the vma, the function will return
 * immediately leaving any previously inserted pages present.  Callers
 * from the mmap handler may immediately return the error as their caller
 * will destroy the vma, removing any successfully inserted pages. Other
 * callers should make their own arrangements for calling unmap_region().
 *
 * Context: Process context. Called by mmap handlers.
 * Return: 0 on success and error code otherwise.
 */
int vm_map_pages(struct vm_area_struct *vma, struct page **pages,
				unsigned long num)
{
	return __vm_map_pages(vma, pages, num, vma->vm_pgoff);
}
EXPORT_SYMBOL(vm_map_pages);

/**
 * vm_map_pages_zero - map range of kernel pages starts with zero offset
 * @vma: user vma to map to
 * @pages: pointer to array of source kernel pages
 * @num: number of pages in page array
 *
 * Similar to vm_map_pages(), except that it explicitly sets the offset
 * to 0. This function is intended for the drivers that did not consider
 * vm_pgoff.
 *
 * Context: Process context. Called by mmap handlers.
 * Return: 0 on success and error code otherwise.
 */
int vm_map_pages_zero(struct vm_area_struct *vma, struct page **pages,
				unsigned long num)
{
	return __vm_map_pages(vma, pages, num, 0);
}
EXPORT_SYMBOL(vm_map_pages_zero);

static vm_fault_t insert_pfn(struct vm_area_struct *vma, unsigned long addr,
			pfn_t pfn, pgprot_t prot, bool mkwrite)
{
	struct mm_struct *mm = vma->vm_mm;
	pte_t *pte, entry;
	spinlock_t *ptl;

	pte = get_locked_pte(mm, addr, &ptl);
	if (!pte)
		return VM_FAULT_OOM;
	if (!pte_none(*pte)) {
		if (mkwrite) {
			/*
			 * For read faults on private mappings the PFN passed
			 * in may not match the PFN we have mapped if the
			 * mapped PFN is a writeable COW page.  In the mkwrite
			 * case we are creating a writable PTE for a shared
			 * mapping and we expect the PFNs to match. If they
			 * don't match, we are likely racing with block
			 * allocation and mapping invalidation so just skip the
			 * update.
			 */
			if (pte_pfn(*pte) != pfn_t_to_pfn(pfn)) {
				WARN_ON_ONCE(!is_zero_pfn(pte_pfn(*pte)));
				goto out_unlock;
			}
			entry = pte_mkyoung(*pte);
			entry = maybe_mkwrite(pte_mkdirty(entry), vma);
			if (ptep_set_access_flags(vma, addr, pte, entry, 1))
				update_mmu_cache(vma, addr, pte);
		}
		goto out_unlock;
	}

	/* Ok, finally just insert the thing.. */
	if (pfn_t_devmap(pfn))
		entry = pte_mkdevmap(pfn_t_pte(pfn, prot));
	else
		entry = pte_mkspecial(pfn_t_pte(pfn, prot));

	if (mkwrite) {
		entry = pte_mkyoung(entry);
		entry = maybe_mkwrite(pte_mkdirty(entry), vma);
	}

	set_pte_at(mm, addr, pte, entry);
	update_mmu_cache(vma, addr, pte); /* XXX: why not for insert_page? */

out_unlock:
	pte_unmap_unlock(pte, ptl);
	return VM_FAULT_NOPAGE;
}

/**
 * vmf_insert_pfn_prot - insert single pfn into user vma with specified pgprot
 * @vma: user vma to map to
 * @addr: target user address of this page
 * @pfn: source kernel pfn
 * @pgprot: pgprot flags for the inserted page
 *
 * This is exactly like vmf_insert_pfn(), except that it allows drivers to
 * to override pgprot on a per-page basis.
 *
 * This only makes sense for IO mappings, and it makes no sense for
 * COW mappings.  In general, using multiple vmas is preferable;
 * vmf_insert_pfn_prot should only be used if using multiple VMAs is
 * impractical.
 *
 * Context: Process context.  May allocate using %GFP_KERNEL.
 * Return: vm_fault_t value.
 */
vm_fault_t vmf_insert_pfn_prot(struct vm_area_struct *vma, unsigned long addr,
			unsigned long pfn, pgprot_t pgprot)
{
	/*
	 * Technically, architectures with pte_special can avoid all these
	 * restrictions (same for remap_pfn_range).  However we would like
	 * consistency in testing and feature parity among all, so we should
	 * try to keep these invariants in place for everybody.
	 */
	BUG_ON(!(vma->vm_flags & (VM_PFNMAP|VM_MIXEDMAP)));
	BUG_ON((vma->vm_flags & (VM_PFNMAP|VM_MIXEDMAP)) ==
						(VM_PFNMAP|VM_MIXEDMAP));
	BUG_ON((vma->vm_flags & VM_PFNMAP) && is_cow_mapping(vma->vm_flags));
	BUG_ON((vma->vm_flags & VM_MIXEDMAP) && pfn_valid(pfn));

	if (addr < vma->vm_start || addr >= vma->vm_end)
		return VM_FAULT_SIGBUS;

	if (!pfn_modify_allowed(pfn, pgprot))
		return VM_FAULT_SIGBUS;

	track_pfn_insert(vma, &pgprot, __pfn_to_pfn_t(pfn, PFN_DEV));

	return insert_pfn(vma, addr, __pfn_to_pfn_t(pfn, PFN_DEV), pgprot,
			false);
}
EXPORT_SYMBOL(vmf_insert_pfn_prot);

/**
 * vmf_insert_pfn - insert single pfn into user vma
 * @vma: user vma to map to
 * @addr: target user address of this page
 * @pfn: source kernel pfn
 *
 * Similar to vm_insert_page, this allows drivers to insert individual pages
 * they've allocated into a user vma. Same comments apply.
 *
 * This function should only be called from a vm_ops->fault handler, and
 * in that case the handler should return the result of this function.
 *
 * vma cannot be a COW mapping.
 *
 * As this is called only for pages that do not currently exist, we
 * do not need to flush old virtual caches or the TLB.
 *
 * Context: Process context.  May allocate using %GFP_KERNEL.
 * Return: vm_fault_t value.
 */
vm_fault_t vmf_insert_pfn(struct vm_area_struct *vma, unsigned long addr,
			unsigned long pfn)
{
	return vmf_insert_pfn_prot(vma, addr, pfn, vma->vm_page_prot);
}
EXPORT_SYMBOL(vmf_insert_pfn);

static bool vm_mixed_ok(struct vm_area_struct *vma, pfn_t pfn)
{
	/* these checks mirror the abort conditions in vm_normal_page */
	if (vma->vm_flags & VM_MIXEDMAP)
		return true;
	if (pfn_t_devmap(pfn))
		return true;
	if (pfn_t_special(pfn))
		return true;
	if (is_zero_pfn(pfn_t_to_pfn(pfn)))
		return true;
	return false;
}

static vm_fault_t __vm_insert_mixed(struct vm_area_struct *vma,
		unsigned long addr, pfn_t pfn, bool mkwrite)
{
	pgprot_t pgprot = vma->vm_page_prot;
	int err;

	BUG_ON(!vm_mixed_ok(vma, pfn));

	if (addr < vma->vm_start || addr >= vma->vm_end)
		return VM_FAULT_SIGBUS;

	track_pfn_insert(vma, &pgprot, pfn);

	if (!pfn_modify_allowed(pfn_t_to_pfn(pfn), pgprot))
		return VM_FAULT_SIGBUS;

	/*
	 * If we don't have pte special, then we have to use the pfn_valid()
	 * based VM_MIXEDMAP scheme (see vm_normal_page), and thus we *must*
	 * refcount the page if pfn_valid is true (hence insert_page rather
	 * than insert_pfn).  If a zero_pfn were inserted into a VM_MIXEDMAP
	 * without pte special, it would there be refcounted as a normal page.
	 */
	if (!IS_ENABLED(CONFIG_ARCH_HAS_PTE_SPECIAL) &&
	    !pfn_t_devmap(pfn) && pfn_t_valid(pfn)) {
		struct page *page;

		/*
		 * At this point we are committed to insert_page()
		 * regardless of whether the caller specified flags that
		 * result in pfn_t_has_page() == false.
		 */
		page = pfn_to_page(pfn_t_to_pfn(pfn));
		err = insert_page(vma, addr, page, pgprot);
	} else {
		return insert_pfn(vma, addr, pfn, pgprot, mkwrite);
	}

	if (err == -ENOMEM)
		return VM_FAULT_OOM;
	if (err < 0 && err != -EBUSY)
		return VM_FAULT_SIGBUS;

	return VM_FAULT_NOPAGE;
}

vm_fault_t vmf_insert_mixed(struct vm_area_struct *vma, unsigned long addr,
		pfn_t pfn)
{
	return __vm_insert_mixed(vma, addr, pfn, false);
}
EXPORT_SYMBOL(vmf_insert_mixed);

/*
 *  If the insertion of PTE failed because someone else already added a
 *  different entry in the mean time, we treat that as success as we assume
 *  the same entry was actually inserted.
 */
vm_fault_t vmf_insert_mixed_mkwrite(struct vm_area_struct *vma,
		unsigned long addr, pfn_t pfn)
{
	return __vm_insert_mixed(vma, addr, pfn, true);
}
EXPORT_SYMBOL(vmf_insert_mixed_mkwrite);

/*
 * maps a range of physical memory into the requested pages. the old
 * mappings are removed. any references to nonexistent pages results
 * in null mappings (currently treated as "copy-on-access")
 */
static int remap_pte_range(struct mm_struct *mm, pmd_t *pmd,
			unsigned long addr, unsigned long end,
			unsigned long pfn, pgprot_t prot)
{
	pte_t *pte;
	spinlock_t *ptl;
	int err = 0;

	pte = pte_alloc_map_lock(mm, pmd, addr, &ptl);
	if (!pte)
		return -ENOMEM;
	arch_enter_lazy_mmu_mode();
	do {
		BUG_ON(!pte_none(*pte));
		if (!pfn_modify_allowed(pfn, prot)) {
			err = -EACCES;
			break;
		}
		set_pte_at(mm, addr, pte, pte_mkspecial(pfn_pte(pfn, prot)));
		pfn++;
	} while (pte++, addr += PAGE_SIZE, addr != end);
	arch_leave_lazy_mmu_mode();
	pte_unmap_unlock(pte - 1, ptl);
	return err;
}

static inline int remap_pmd_range(struct mm_struct *mm, pud_t *pud,
			unsigned long addr, unsigned long end,
			unsigned long pfn, pgprot_t prot)
{
	pmd_t *pmd;
	unsigned long next;
	int err;

	pfn -= addr >> PAGE_SHIFT;
	pmd = pmd_alloc(mm, pud, addr);
	if (!pmd)
		return -ENOMEM;
	VM_BUG_ON(pmd_trans_huge(*pmd));
	do {
		next = pmd_addr_end(addr, end);
		err = remap_pte_range(mm, pmd, addr, next,
				pfn + (addr >> PAGE_SHIFT), prot);
		if (err)
			return err;
	} while (pmd++, addr = next, addr != end);
	return 0;
}

static inline int remap_pud_range(struct mm_struct *mm, p4d_t *p4d,
			unsigned long addr, unsigned long end,
			unsigned long pfn, pgprot_t prot)
{
	pud_t *pud;
	unsigned long next;
	int err;

	pfn -= addr >> PAGE_SHIFT;
	pud = pud_alloc(mm, p4d, addr);
	if (!pud)
		return -ENOMEM;
	do {
		next = pud_addr_end(addr, end);
		err = remap_pmd_range(mm, pud, addr, next,
				pfn + (addr >> PAGE_SHIFT), prot);
		if (err)
			return err;
	} while (pud++, addr = next, addr != end);
	return 0;
}

static inline int remap_p4d_range(struct mm_struct *mm, pgd_t *pgd,
			unsigned long addr, unsigned long end,
			unsigned long pfn, pgprot_t prot)
{
	p4d_t *p4d;
	unsigned long next;
	int err;

	pfn -= addr >> PAGE_SHIFT;
	p4d = p4d_alloc(mm, pgd, addr);
	if (!p4d)
		return -ENOMEM;
	do {
		next = p4d_addr_end(addr, end);
		err = remap_pud_range(mm, p4d, addr, next,
				pfn + (addr >> PAGE_SHIFT), prot);
		if (err)
			return err;
	} while (p4d++, addr = next, addr != end);
	return 0;
}

/**
 * remap_pfn_range - remap kernel memory to userspace
 * @vma: user vma to map to
 * @addr: target user address to start at
 * @pfn: physical address of kernel memory
 * @size: size of map area
 * @prot: page protection flags for this mapping
 *
 * Note: this is only safe if the mm semaphore is held when called.
 *
 * Return: %0 on success, negative error code otherwise.
 */
int remap_pfn_range(struct vm_area_struct *vma, unsigned long addr,
		    unsigned long pfn, unsigned long size, pgprot_t prot)
{
	pgd_t *pgd;
	unsigned long next;
	unsigned long end = addr + PAGE_ALIGN(size);
	struct mm_struct *mm = vma->vm_mm;
	unsigned long remap_pfn = pfn;
	int err;

	/*
	 * Physically remapped pages are special. Tell the
	 * rest of the world about it:
	 *   VM_IO tells people not to look at these pages
	 *	(accesses can have side effects).
	 *   VM_PFNMAP tells the core MM that the base pages are just
	 *	raw PFN mappings, and do not have a "struct page" associated
	 *	with them.
	 *   VM_DONTEXPAND
	 *      Disable vma merging and expanding with mremap().
	 *   VM_DONTDUMP
	 *      Omit vma from core dump, even when VM_IO turned off.
	 *
	 * There's a horrible special case to handle copy-on-write
	 * behaviour that some programs depend on. We mark the "original"
	 * un-COW'ed pages by matching them up with "vma->vm_pgoff".
	 * See vm_normal_page() for details.
	 */
	if (is_cow_mapping(vma->vm_flags)) {
		if (addr != vma->vm_start || end != vma->vm_end)
			return -EINVAL;
		vma->vm_pgoff = pfn;
	}

	err = track_pfn_remap(vma, &prot, remap_pfn, addr, PAGE_ALIGN(size));
	if (err)
		return -EINVAL;

	vma->vm_flags |= VM_IO | VM_PFNMAP | VM_DONTEXPAND | VM_DONTDUMP;

	BUG_ON(addr >= end);
	pfn -= addr >> PAGE_SHIFT;
	pgd = pgd_offset(mm, addr);
	flush_cache_range(vma, addr, end);
	do {
		next = pgd_addr_end(addr, end);
		err = remap_p4d_range(mm, pgd, addr, next,
				pfn + (addr >> PAGE_SHIFT), prot);
		if (err)
			break;
	} while (pgd++, addr = next, addr != end);

	if (err)
		untrack_pfn(vma, remap_pfn, PAGE_ALIGN(size));

	return err;
}
EXPORT_SYMBOL(remap_pfn_range);

/**
 * vm_iomap_memory - remap memory to userspace
 * @vma: user vma to map to
 * @start: start of area
 * @len: size of area
 *
 * This is a simplified io_remap_pfn_range() for common driver use. The
 * driver just needs to give us the physical memory range to be mapped,
 * we'll figure out the rest from the vma information.
 *
 * NOTE! Some drivers might want to tweak vma->vm_page_prot first to get
 * whatever write-combining details or similar.
 *
 * Return: %0 on success, negative error code otherwise.
 */
int vm_iomap_memory(struct vm_area_struct *vma, phys_addr_t start, unsigned long len)
{
	unsigned long vm_len, pfn, pages;

	/* Check that the physical memory area passed in looks valid */
	if (start + len < start)
		return -EINVAL;
	/*
	 * You *really* shouldn't map things that aren't page-aligned,
	 * but we've historically allowed it because IO memory might
	 * just have smaller alignment.
	 */
	len += start & ~PAGE_MASK;
	pfn = start >> PAGE_SHIFT;
	pages = (len + ~PAGE_MASK) >> PAGE_SHIFT;
	if (pfn + pages < pfn)
		return -EINVAL;

	/* We start the mapping 'vm_pgoff' pages into the area */
	if (vma->vm_pgoff > pages)
		return -EINVAL;
	pfn += vma->vm_pgoff;
	pages -= vma->vm_pgoff;

	/* Can we fit all of the mapping? */
	vm_len = vma->vm_end - vma->vm_start;
	if (vm_len >> PAGE_SHIFT > pages)
		return -EINVAL;

	/* Ok, let it rip */
	return io_remap_pfn_range(vma, vma->vm_start, pfn, vm_len, vma->vm_page_prot);
}
EXPORT_SYMBOL(vm_iomap_memory);

static int apply_to_pte_range(struct mm_struct *mm, pmd_t *pmd,
				     unsigned long addr, unsigned long end,
				     pte_fn_t fn, void *data)
{
	pte_t *pte;
	int err;
	pgtable_t token;
	spinlock_t *uninitialized_var(ptl);

	pte = (mm == &init_mm) ?
		pte_alloc_kernel(pmd, addr) :
		pte_alloc_map_lock(mm, pmd, addr, &ptl);
	if (!pte)
		return -ENOMEM;

	BUG_ON(pmd_huge(*pmd));

	arch_enter_lazy_mmu_mode();

	token = pmd_pgtable(*pmd);

	do {
		err = fn(pte++, token, addr, data);
		if (err)
			break;
	} while (addr += PAGE_SIZE, addr != end);

	arch_leave_lazy_mmu_mode();

	if (mm != &init_mm)
		pte_unmap_unlock(pte-1, ptl);
	return err;
}

static int apply_to_pmd_range(struct mm_struct *mm, pud_t *pud,
				     unsigned long addr, unsigned long end,
				     pte_fn_t fn, void *data)
{
	pmd_t *pmd;
	unsigned long next;
	int err;

	BUG_ON(pud_huge(*pud));

	pmd = pmd_alloc(mm, pud, addr);
	if (!pmd)
		return -ENOMEM;
	do {
		next = pmd_addr_end(addr, end);
		err = apply_to_pte_range(mm, pmd, addr, next, fn, data);
		if (err)
			break;
	} while (pmd++, addr = next, addr != end);
	return err;
}

static int apply_to_pud_range(struct mm_struct *mm, p4d_t *p4d,
				     unsigned long addr, unsigned long end,
				     pte_fn_t fn, void *data)
{
	pud_t *pud;
	unsigned long next;
	int err;

	pud = pud_alloc(mm, p4d, addr);
	if (!pud)
		return -ENOMEM;
	do {
		next = pud_addr_end(addr, end);
		err = apply_to_pmd_range(mm, pud, addr, next, fn, data);
		if (err)
			break;
	} while (pud++, addr = next, addr != end);
	return err;
}

static int apply_to_p4d_range(struct mm_struct *mm, pgd_t *pgd,
				     unsigned long addr, unsigned long end,
				     pte_fn_t fn, void *data)
{
	p4d_t *p4d;
	unsigned long next;
	int err;

	p4d = p4d_alloc(mm, pgd, addr);
	if (!p4d)
		return -ENOMEM;
	do {
		next = p4d_addr_end(addr, end);
		err = apply_to_pud_range(mm, p4d, addr, next, fn, data);
		if (err)
			break;
	} while (p4d++, addr = next, addr != end);
	return err;
}

/*
 * Scan a region of virtual memory, filling in page tables as necessary
 * and calling a provided function on each leaf page table.
 */
int apply_to_page_range(struct mm_struct *mm, unsigned long addr,
			unsigned long size, pte_fn_t fn, void *data)
{
	pgd_t *pgd;
	unsigned long next;
	unsigned long end = addr + size;
	int err;

	if (WARN_ON(addr >= end))
		return -EINVAL;

	pgd = pgd_offset(mm, addr);
	do {
		next = pgd_addr_end(addr, end);
		err = apply_to_p4d_range(mm, pgd, addr, next, fn, data);
		if (err)
			break;
	} while (pgd++, addr = next, addr != end);

	return err;
}
EXPORT_SYMBOL_GPL(apply_to_page_range);

/*
 * handle_pte_fault chooses page fault handler according to an entry which was
 * read non-atomically.  Before making any commitment, on those architectures
 * or configurations (e.g. i386 with PAE) which might give a mix of unmatched
 * parts, do_swap_page must check under lock before unmapping the pte and
 * proceeding (but do_wp_page is only called after already making such a check;
 * and do_anonymous_page can safely check later on).
 */
static inline int pte_unmap_same(struct mm_struct *mm, pmd_t *pmd,
				pte_t *page_table, pte_t orig_pte)
{
	int same = 1;
#if defined(CONFIG_SMP) || defined(CONFIG_PREEMPT)
	if (sizeof(pte_t) > sizeof(unsigned long)) {
		spinlock_t *ptl = pte_lockptr(mm, pmd);
		spin_lock(ptl);
		same = pte_same(*page_table, orig_pte);
		spin_unlock(ptl);
	}
#endif
	pte_unmap(page_table);
	return same;
}

static inline void cow_user_page(struct page *dst, struct page *src, unsigned long va, struct vm_area_struct *vma)
{
	debug_dma_assert_idle(src);

	/*
	 * If the source page was a PFN mapping, we don't have
	 * a "struct page" for it. We do a best-effort copy by
	 * just copying from the original user address. If that
	 * fails, we just zero-fill it. Live with it.
	 */
	if (unlikely(!src)) {
		void *kaddr = kmap_atomic(dst);
		void __user *uaddr = (void __user *)(va & PAGE_MASK);

		/*
		 * This really shouldn't fail, because the page is there
		 * in the page tables. But it might just be unreadable,
		 * in which case we just give up and fill the result with
		 * zeroes.
		 */
		if (__copy_from_user_inatomic(kaddr, uaddr, PAGE_SIZE))
			clear_page(kaddr);
		kunmap_atomic(kaddr);
		flush_dcache_page(dst);
	} else
		copy_user_highpage(dst, src, va, vma);
}

static gfp_t __get_fault_gfp_mask(struct vm_area_struct *vma)
{
	struct file *vm_file = vma->vm_file;

	if (vm_file)
		return mapping_gfp_mask(vm_file->f_mapping) | __GFP_FS | __GFP_IO;

	/*
	 * Special mappings (e.g. VDSO) do not have any file so fake
	 * a default GFP_KERNEL for them.
	 */
	return GFP_KERNEL;
}

/*
 * Notify the address space that the page is about to become writable so that
 * it can prohibit this or wait for the page to get into an appropriate state.
 *
 * We do this without the lock held, so that it can sleep if it needs to.
 */
static vm_fault_t do_page_mkwrite(struct vm_fault *vmf)
{
	vm_fault_t ret;
	struct page *page = vmf->page;
	unsigned int old_flags = vmf->flags;

	vmf->flags = FAULT_FLAG_WRITE|FAULT_FLAG_MKWRITE;

	ret = vmf->vma->vm_ops->page_mkwrite(vmf);
	/* Restore original flags so that caller is not surprised */
	vmf->flags = old_flags;
	if (unlikely(ret & (VM_FAULT_ERROR | VM_FAULT_NOPAGE)))
		return ret;
	if (unlikely(!(ret & VM_FAULT_LOCKED))) {
		lock_page(page);
		if (!page->mapping) {
			unlock_page(page);
			return 0; /* retry */
		}
		ret |= VM_FAULT_LOCKED;
	} else
		VM_BUG_ON_PAGE(!PageLocked(page), page);
	return ret;
}

/*
 * Handle dirtying of a page in shared file mapping on a write fault.
 *
 * The function expects the page to be locked and unlocks it.
 */
static void fault_dirty_shared_page(struct vm_area_struct *vma,
				    struct page *page)
{
	struct address_space *mapping;
	bool dirtied;
	bool page_mkwrite = vma->vm_ops && vma->vm_ops->page_mkwrite;

	dirtied = set_page_dirty(page);
	VM_BUG_ON_PAGE(PageAnon(page), page);
	/*
	 * Take a local copy of the address_space - page.mapping may be zeroed
	 * by truncate after unlock_page().   The address_space itself remains
	 * pinned by vma->vm_file's reference.  We rely on unlock_page()'s
	 * release semantics to prevent the compiler from undoing this copying.
	 */
	mapping = page_rmapping(page);
	unlock_page(page);

	if ((dirtied || page_mkwrite) && mapping) {
		/*
		 * Some device drivers do not set page.mapping
		 * but still dirty their pages
		 */
		balance_dirty_pages_ratelimited(mapping);
	}

	if (!page_mkwrite)
		file_update_time(vma->vm_file);
}

/*
 * Handle write page faults for pages that can be reused in the current vma
 *
 * This can happen either due to the mapping being with the VM_SHARED flag,
 * or due to us being the last reference standing to the page. In either
 * case, all we need to do here is to mark the page as writable and update
 * any related book-keeping.
 */
static inline void wp_page_reuse(struct vm_fault *vmf)
	__releases(vmf->ptl)
{
	struct vm_area_struct *vma = vmf->vma;
	struct page *page = vmf->page;
	pte_t entry;
	/*
	 * Clear the pages cpupid information as the existing
	 * information potentially belongs to a now completely
	 * unrelated process.
	 */
	if (page)
		page_cpupid_xchg_last(page, (1 << LAST_CPUPID_SHIFT) - 1);

	flush_cache_page(vma, vmf->address, pte_pfn(vmf->orig_pte));
	entry = pte_mkyoung(vmf->orig_pte);
	entry = maybe_mkwrite(pte_mkdirty(entry), vma);
	if (ptep_set_access_flags(vma, vmf->address, vmf->pte, entry, 1))
		update_mmu_cache(vma, vmf->address, vmf->pte);
	pte_unmap_unlock(vmf->pte, vmf->ptl);
}

/*
 * Handle the case of a page which we actually need to copy to a new page.
 *
 * Called with mmap_sem locked and the old page referenced, but
 * without the ptl held.
 *
 * High level logic flow:
 *
 * - Allocate a page, copy the content of the old page to the new one.
 * - Handle book keeping and accounting - cgroups, mmu-notifiers, etc.
 * - Take the PTL. If the pte changed, bail out and release the allocated page
 * - If the pte is still the way we remember it, update the page table and all
 *   relevant references. This includes dropping the reference the page-table
 *   held to the old page, as well as updating the rmap.
 * - In any case, unlock the PTL and drop the reference we took to the old page.
 */
static vm_fault_t wp_page_copy(struct vm_fault *vmf)
{
	struct vm_area_struct *vma = vmf->vma;
	struct mm_struct *mm = vma->vm_mm;
	struct page *old_page = vmf->page;
	struct page *new_page = NULL;
	pte_t entry;
	int page_copied = 0;
	struct mem_cgroup *memcg;
	struct mmu_notifier_range range;

	if (unlikely(anon_vma_prepare(vma)))
		goto oom;

	if (is_zero_pfn(pte_pfn(vmf->orig_pte))) {
		new_page = alloc_zeroed_user_highpage_movable(vma,
							      vmf->address);
		if (!new_page)
			goto oom;
	} else {
		new_page = alloc_page_vma(GFP_HIGHUSER_MOVABLE, vma,
				vmf->address);
		if (!new_page)
			goto oom;
		cow_user_page(new_page, old_page, vmf->address, vma);
	}

	if (mem_cgroup_try_charge_delay(new_page, mm, GFP_KERNEL, &memcg, false))
		goto oom_free_new;

	__SetPageUptodate(new_page);

<<<<<<< HEAD
	mmu_notifier_range_init(&range, mm, vmf->address & PAGE_MASK,
=======
	mmu_notifier_range_init(&range, MMU_NOTIFY_CLEAR, 0, vma, mm,
				vmf->address & PAGE_MASK,
>>>>>>> 0ecfebd2
				(vmf->address & PAGE_MASK) + PAGE_SIZE);
	mmu_notifier_invalidate_range_start(&range);

	/*
	 * Re-check the pte - we dropped the lock
	 */
	vmf->pte = pte_offset_map_lock(mm, vmf->pmd, vmf->address, &vmf->ptl);
	if (likely(pte_same(*vmf->pte, vmf->orig_pte))) {
		if (old_page) {
			if (!PageAnon(old_page)) {
				dec_mm_counter_fast(mm,
						mm_counter_file(old_page));
				inc_mm_counter_fast(mm, MM_ANONPAGES);
			}
		} else {
			inc_mm_counter_fast(mm, MM_ANONPAGES);
		}
		flush_cache_page(vma, vmf->address, pte_pfn(vmf->orig_pte));
		entry = mk_pte(new_page, vma->vm_page_prot);
		entry = maybe_mkwrite(pte_mkdirty(entry), vma);
		/*
		 * Clear the pte entry and flush it first, before updating the
		 * pte with the new entry. This will avoid a race condition
		 * seen in the presence of one thread doing SMC and another
		 * thread doing COW.
		 */
		ptep_clear_flush_notify(vma, vmf->address, vmf->pte);
		page_add_new_anon_rmap(new_page, vma, vmf->address, false);
		mem_cgroup_commit_charge(new_page, memcg, false, false);
		lru_cache_add_active_or_unevictable(new_page, vma);
		/*
		 * We call the notify macro here because, when using secondary
		 * mmu page tables (such as kvm shadow page tables), we want the
		 * new page to be mapped directly into the secondary page table.
		 */
		set_pte_at_notify(mm, vmf->address, vmf->pte, entry);
		update_mmu_cache(vma, vmf->address, vmf->pte);
		if (old_page) {
			/*
			 * Only after switching the pte to the new page may
			 * we remove the mapcount here. Otherwise another
			 * process may come and find the rmap count decremented
			 * before the pte is switched to the new page, and
			 * "reuse" the old page writing into it while our pte
			 * here still points into it and can be read by other
			 * threads.
			 *
			 * The critical issue is to order this
			 * page_remove_rmap with the ptp_clear_flush above.
			 * Those stores are ordered by (if nothing else,)
			 * the barrier present in the atomic_add_negative
			 * in page_remove_rmap.
			 *
			 * Then the TLB flush in ptep_clear_flush ensures that
			 * no process can access the old page before the
			 * decremented mapcount is visible. And the old page
			 * cannot be reused until after the decremented
			 * mapcount is visible. So transitively, TLBs to
			 * old page will be flushed before it can be reused.
			 */
			page_remove_rmap(old_page, false);
		}

		/* Free the old page.. */
		new_page = old_page;
		page_copied = 1;
	} else {
		mem_cgroup_cancel_charge(new_page, memcg, false);
	}

	if (new_page)
		put_page(new_page);

	pte_unmap_unlock(vmf->pte, vmf->ptl);
	/*
	 * No need to double call mmu_notifier->invalidate_range() callback as
	 * the above ptep_clear_flush_notify() did already call it.
	 */
	mmu_notifier_invalidate_range_only_end(&range);
	if (old_page) {
		/*
		 * Don't let another task, with possibly unlocked vma,
		 * keep the mlocked page.
		 */
		if (page_copied && (vma->vm_flags & VM_LOCKED)) {
			lock_page(old_page);	/* LRU manipulation */
			if (PageMlocked(old_page))
				munlock_vma_page(old_page);
			unlock_page(old_page);
		}
		put_page(old_page);
	}
	return page_copied ? VM_FAULT_WRITE : 0;
oom_free_new:
	put_page(new_page);
oom:
	if (old_page)
		put_page(old_page);
	return VM_FAULT_OOM;
}

/**
 * finish_mkwrite_fault - finish page fault for a shared mapping, making PTE
 *			  writeable once the page is prepared
 *
 * @vmf: structure describing the fault
 *
 * This function handles all that is needed to finish a write page fault in a
 * shared mapping due to PTE being read-only once the mapped page is prepared.
 * It handles locking of PTE and modifying it.
 *
 * The function expects the page to be locked or other protection against
 * concurrent faults / writeback (such as DAX radix tree locks).
 *
 * Return: %VM_FAULT_WRITE on success, %0 when PTE got changed before
 * we acquired PTE lock.
 */
vm_fault_t finish_mkwrite_fault(struct vm_fault *vmf)
{
	WARN_ON_ONCE(!(vmf->vma->vm_flags & VM_SHARED));
	vmf->pte = pte_offset_map_lock(vmf->vma->vm_mm, vmf->pmd, vmf->address,
				       &vmf->ptl);
	/*
	 * We might have raced with another page fault while we released the
	 * pte_offset_map_lock.
	 */
	if (!pte_same(*vmf->pte, vmf->orig_pte)) {
		pte_unmap_unlock(vmf->pte, vmf->ptl);
		return VM_FAULT_NOPAGE;
	}
	wp_page_reuse(vmf);
	return 0;
}

/*
 * Handle write page faults for VM_MIXEDMAP or VM_PFNMAP for a VM_SHARED
 * mapping
 */
static vm_fault_t wp_pfn_shared(struct vm_fault *vmf)
{
	struct vm_area_struct *vma = vmf->vma;

	if (vma->vm_ops && vma->vm_ops->pfn_mkwrite) {
		vm_fault_t ret;

		pte_unmap_unlock(vmf->pte, vmf->ptl);
		vmf->flags |= FAULT_FLAG_MKWRITE;
		ret = vma->vm_ops->pfn_mkwrite(vmf);
		if (ret & (VM_FAULT_ERROR | VM_FAULT_NOPAGE))
			return ret;
		return finish_mkwrite_fault(vmf);
	}
	wp_page_reuse(vmf);
	return VM_FAULT_WRITE;
}

static vm_fault_t wp_page_shared(struct vm_fault *vmf)
	__releases(vmf->ptl)
{
	struct vm_area_struct *vma = vmf->vma;

	get_page(vmf->page);

	if (vma->vm_ops && vma->vm_ops->page_mkwrite) {
		vm_fault_t tmp;

		pte_unmap_unlock(vmf->pte, vmf->ptl);
		tmp = do_page_mkwrite(vmf);
		if (unlikely(!tmp || (tmp &
				      (VM_FAULT_ERROR | VM_FAULT_NOPAGE)))) {
			put_page(vmf->page);
			return tmp;
		}
		tmp = finish_mkwrite_fault(vmf);
		if (unlikely(tmp & (VM_FAULT_ERROR | VM_FAULT_NOPAGE))) {
			unlock_page(vmf->page);
			put_page(vmf->page);
			return tmp;
		}
	} else {
		wp_page_reuse(vmf);
		lock_page(vmf->page);
	}
	fault_dirty_shared_page(vma, vmf->page);
	put_page(vmf->page);

	return VM_FAULT_WRITE;
}

/*
 * This routine handles present pages, when users try to write
 * to a shared page. It is done by copying the page to a new address
 * and decrementing the shared-page counter for the old page.
 *
 * Note that this routine assumes that the protection checks have been
 * done by the caller (the low-level page fault routine in most cases).
 * Thus we can safely just mark it writable once we've done any necessary
 * COW.
 *
 * We also mark the page dirty at this point even though the page will
 * change only once the write actually happens. This avoids a few races,
 * and potentially makes it more efficient.
 *
 * We enter with non-exclusive mmap_sem (to exclude vma changes,
 * but allow concurrent faults), with pte both mapped and locked.
 * We return with mmap_sem still held, but pte unmapped and unlocked.
 */
static vm_fault_t do_wp_page(struct vm_fault *vmf)
	__releases(vmf->ptl)
{
	struct vm_area_struct *vma = vmf->vma;

	vmf->page = vm_normal_page(vma, vmf->address, vmf->orig_pte);
	if (!vmf->page) {
		/*
		 * VM_MIXEDMAP !pfn_valid() case, or VM_SOFTDIRTY clear on a
		 * VM_PFNMAP VMA.
		 *
		 * We should not cow pages in a shared writeable mapping.
		 * Just mark the pages writable and/or call ops->pfn_mkwrite.
		 */
		if ((vma->vm_flags & (VM_WRITE|VM_SHARED)) ==
				     (VM_WRITE|VM_SHARED))
			return wp_pfn_shared(vmf);

		pte_unmap_unlock(vmf->pte, vmf->ptl);
		return wp_page_copy(vmf);
	}

	/*
	 * Take out anonymous pages first, anonymous shared vmas are
	 * not dirty accountable.
	 */
	if (PageAnon(vmf->page)) {
		int total_map_swapcount;
		if (PageKsm(vmf->page) && (PageSwapCache(vmf->page) ||
					   page_count(vmf->page) != 1))
			goto copy;
		if (!trylock_page(vmf->page)) {
			get_page(vmf->page);
			pte_unmap_unlock(vmf->pte, vmf->ptl);
			lock_page(vmf->page);
			vmf->pte = pte_offset_map_lock(vma->vm_mm, vmf->pmd,
					vmf->address, &vmf->ptl);
			if (!pte_same(*vmf->pte, vmf->orig_pte)) {
				unlock_page(vmf->page);
				pte_unmap_unlock(vmf->pte, vmf->ptl);
				put_page(vmf->page);
				return 0;
			}
			put_page(vmf->page);
		}
		if (PageKsm(vmf->page)) {
			bool reused = reuse_ksm_page(vmf->page, vmf->vma,
						     vmf->address);
			unlock_page(vmf->page);
			if (!reused)
				goto copy;
			wp_page_reuse(vmf);
			return VM_FAULT_WRITE;
		}
		if (reuse_swap_page(vmf->page, &total_map_swapcount)) {
			if (total_map_swapcount == 1) {
				/*
				 * The page is all ours. Move it to
				 * our anon_vma so the rmap code will
				 * not search our parent or siblings.
				 * Protected against the rmap code by
				 * the page lock.
				 */
				page_move_anon_rmap(vmf->page, vma);
			}
			unlock_page(vmf->page);
			wp_page_reuse(vmf);
			return VM_FAULT_WRITE;
		}
		unlock_page(vmf->page);
	} else if (unlikely((vma->vm_flags & (VM_WRITE|VM_SHARED)) ==
					(VM_WRITE|VM_SHARED))) {
		return wp_page_shared(vmf);
	}
copy:
	/*
	 * Ok, we need to copy. Oh, well..
	 */
	get_page(vmf->page);

	pte_unmap_unlock(vmf->pte, vmf->ptl);
	return wp_page_copy(vmf);
}

static void unmap_mapping_range_vma(struct vm_area_struct *vma,
		unsigned long start_addr, unsigned long end_addr,
		struct zap_details *details)
{
	zap_page_range_single(vma, start_addr, end_addr - start_addr, details);
}

static inline void unmap_mapping_range_tree(struct rb_root_cached *root,
					    struct zap_details *details)
{
	struct vm_area_struct *vma;
	pgoff_t vba, vea, zba, zea;

	vma_interval_tree_foreach(vma, root,
			details->first_index, details->last_index) {

		vba = vma->vm_pgoff;
		vea = vba + vma_pages(vma) - 1;
		zba = details->first_index;
		if (zba < vba)
			zba = vba;
		zea = details->last_index;
		if (zea > vea)
			zea = vea;

		unmap_mapping_range_vma(vma,
			((zba - vba) << PAGE_SHIFT) + vma->vm_start,
			((zea - vba + 1) << PAGE_SHIFT) + vma->vm_start,
				details);
	}
}

/**
 * unmap_mapping_pages() - Unmap pages from processes.
 * @mapping: The address space containing pages to be unmapped.
 * @start: Index of first page to be unmapped.
 * @nr: Number of pages to be unmapped.  0 to unmap to end of file.
 * @even_cows: Whether to unmap even private COWed pages.
 *
 * Unmap the pages in this address space from any userspace process which
 * has them mmaped.  Generally, you want to remove COWed pages as well when
 * a file is being truncated, but not when invalidating pages from the page
 * cache.
 */
void unmap_mapping_pages(struct address_space *mapping, pgoff_t start,
		pgoff_t nr, bool even_cows)
{
	struct zap_details details = { };

	details.check_mapping = even_cows ? NULL : mapping;
	details.first_index = start;
	details.last_index = start + nr - 1;
	if (details.last_index < details.first_index)
		details.last_index = ULONG_MAX;

	i_mmap_lock_write(mapping);
	if (unlikely(!RB_EMPTY_ROOT(&mapping->i_mmap.rb_root)))
		unmap_mapping_range_tree(&mapping->i_mmap, &details);
	i_mmap_unlock_write(mapping);
}

/**
 * unmap_mapping_range - unmap the portion of all mmaps in the specified
 * address_space corresponding to the specified byte range in the underlying
 * file.
 *
 * @mapping: the address space containing mmaps to be unmapped.
 * @holebegin: byte in first page to unmap, relative to the start of
 * the underlying file.  This will be rounded down to a PAGE_SIZE
 * boundary.  Note that this is different from truncate_pagecache(), which
 * must keep the partial page.  In contrast, we must get rid of
 * partial pages.
 * @holelen: size of prospective hole in bytes.  This will be rounded
 * up to a PAGE_SIZE boundary.  A holelen of zero truncates to the
 * end of the file.
 * @even_cows: 1 when truncating a file, unmap even private COWed pages;
 * but 0 when invalidating pagecache, don't throw away private data.
 */
void unmap_mapping_range(struct address_space *mapping,
		loff_t const holebegin, loff_t const holelen, int even_cows)
{
	pgoff_t hba = holebegin >> PAGE_SHIFT;
	pgoff_t hlen = (holelen + PAGE_SIZE - 1) >> PAGE_SHIFT;

	/* Check for overflow. */
	if (sizeof(holelen) > sizeof(hlen)) {
		long long holeend =
			(holebegin + holelen + PAGE_SIZE - 1) >> PAGE_SHIFT;
		if (holeend & ~(long long)ULONG_MAX)
			hlen = ULONG_MAX - hba + 1;
	}

	unmap_mapping_pages(mapping, hba, hlen, even_cows);
}
EXPORT_SYMBOL(unmap_mapping_range);

/*
 * We enter with non-exclusive mmap_sem (to exclude vma changes,
 * but allow concurrent faults), and pte mapped but not yet locked.
 * We return with pte unmapped and unlocked.
 *
 * We return with the mmap_sem locked or unlocked in the same cases
 * as does filemap_fault().
 */
vm_fault_t do_swap_page(struct vm_fault *vmf)
{
	struct vm_area_struct *vma = vmf->vma;
	struct page *page = NULL, *swapcache;
	struct mem_cgroup *memcg;
	swp_entry_t entry;
	pte_t pte;
	int locked;
	int exclusive = 0;
	vm_fault_t ret = 0;

	if (!pte_unmap_same(vma->vm_mm, vmf->pmd, vmf->pte, vmf->orig_pte))
		goto out;

	entry = pte_to_swp_entry(vmf->orig_pte);
	if (unlikely(non_swap_entry(entry))) {
		if (is_migration_entry(entry)) {
			migration_entry_wait(vma->vm_mm, vmf->pmd,
					     vmf->address);
		} else if (is_device_private_entry(entry)) {
			/*
			 * For un-addressable device memory we call the pgmap
			 * fault handler callback. The callback must migrate
			 * the page back to some CPU accessible page.
			 */
			ret = device_private_entry_fault(vma, vmf->address, entry,
						 vmf->flags, vmf->pmd);
		} else if (is_hwpoison_entry(entry)) {
			ret = VM_FAULT_HWPOISON;
		} else {
			print_bad_pte(vma, vmf->address, vmf->orig_pte, NULL);
			ret = VM_FAULT_SIGBUS;
		}
		goto out;
	}


	delayacct_set_flag(DELAYACCT_PF_SWAPIN);
	page = lookup_swap_cache(entry, vma, vmf->address);
	swapcache = page;

	if (!page) {
		struct swap_info_struct *si = swp_swap_info(entry);

		if (si->flags & SWP_SYNCHRONOUS_IO &&
				__swap_count(si, entry) == 1) {
			/* skip swapcache */
			page = alloc_page_vma(GFP_HIGHUSER_MOVABLE, vma,
							vmf->address);
			if (page) {
				__SetPageLocked(page);
				__SetPageSwapBacked(page);
				set_page_private(page, entry.val);
				lru_cache_add_anon(page);
				swap_readpage(page, true);
			}
		} else {
			page = swapin_readahead(entry, GFP_HIGHUSER_MOVABLE,
						vmf);
			swapcache = page;
		}

		if (!page) {
			/*
			 * Back out if somebody else faulted in this pte
			 * while we released the pte lock.
			 */
			vmf->pte = pte_offset_map_lock(vma->vm_mm, vmf->pmd,
					vmf->address, &vmf->ptl);
			if (likely(pte_same(*vmf->pte, vmf->orig_pte)))
				ret = VM_FAULT_OOM;
			delayacct_clear_flag(DELAYACCT_PF_SWAPIN);
			goto unlock;
		}

		/* Had to read the page from swap area: Major fault */
		ret = VM_FAULT_MAJOR;
		count_vm_event(PGMAJFAULT);
		count_memcg_event_mm(vma->vm_mm, PGMAJFAULT);
	} else if (PageHWPoison(page)) {
		/*
		 * hwpoisoned dirty swapcache pages are kept for killing
		 * owner processes (which may be unknown at hwpoison time)
		 */
		ret = VM_FAULT_HWPOISON;
		delayacct_clear_flag(DELAYACCT_PF_SWAPIN);
		goto out_release;
	}

	locked = lock_page_or_retry(page, vma->vm_mm, vmf->flags);

	delayacct_clear_flag(DELAYACCT_PF_SWAPIN);
	if (!locked) {
		ret |= VM_FAULT_RETRY;
		goto out_release;
	}

	/*
	 * Make sure try_to_free_swap or reuse_swap_page or swapoff did not
	 * release the swapcache from under us.  The page pin, and pte_same
	 * test below, are not enough to exclude that.  Even if it is still
	 * swapcache, we need to check that the page's swap has not changed.
	 */
	if (unlikely((!PageSwapCache(page) ||
			page_private(page) != entry.val)) && swapcache)
		goto out_page;

	page = ksm_might_need_to_copy(page, vma, vmf->address);
	if (unlikely(!page)) {
		ret = VM_FAULT_OOM;
		page = swapcache;
		goto out_page;
	}

	if (mem_cgroup_try_charge_delay(page, vma->vm_mm, GFP_KERNEL,
					&memcg, false)) {
		ret = VM_FAULT_OOM;
		goto out_page;
	}

	/*
	 * Back out if somebody else already faulted in this pte.
	 */
	vmf->pte = pte_offset_map_lock(vma->vm_mm, vmf->pmd, vmf->address,
			&vmf->ptl);
	if (unlikely(!pte_same(*vmf->pte, vmf->orig_pte)))
		goto out_nomap;

	if (unlikely(!PageUptodate(page))) {
		ret = VM_FAULT_SIGBUS;
		goto out_nomap;
	}

	/*
	 * The page isn't present yet, go ahead with the fault.
	 *
	 * Be careful about the sequence of operations here.
	 * To get its accounting right, reuse_swap_page() must be called
	 * while the page is counted on swap but not yet in mapcount i.e.
	 * before page_add_anon_rmap() and swap_free(); try_to_free_swap()
	 * must be called after the swap_free(), or it will never succeed.
	 */

	inc_mm_counter_fast(vma->vm_mm, MM_ANONPAGES);
	dec_mm_counter_fast(vma->vm_mm, MM_SWAPENTS);
	pte = mk_pte(page, vma->vm_page_prot);
	if ((vmf->flags & FAULT_FLAG_WRITE) && reuse_swap_page(page, NULL)) {
		pte = maybe_mkwrite(pte_mkdirty(pte), vma);
		vmf->flags &= ~FAULT_FLAG_WRITE;
		ret |= VM_FAULT_WRITE;
		exclusive = RMAP_EXCLUSIVE;
	}
	flush_icache_page(vma, page);
	if (pte_swp_soft_dirty(vmf->orig_pte))
		pte = pte_mksoft_dirty(pte);
	set_pte_at(vma->vm_mm, vmf->address, vmf->pte, pte);
	arch_do_swap_page(vma->vm_mm, vma, vmf->address, pte, vmf->orig_pte);
	vmf->orig_pte = pte;

	/* ksm created a completely new copy */
	if (unlikely(page != swapcache && swapcache)) {
		page_add_new_anon_rmap(page, vma, vmf->address, false);
		mem_cgroup_commit_charge(page, memcg, false, false);
		lru_cache_add_active_or_unevictable(page, vma);
	} else {
		do_page_add_anon_rmap(page, vma, vmf->address, exclusive);
		mem_cgroup_commit_charge(page, memcg, true, false);
		activate_page(page);
	}

	swap_free(entry);
	if (mem_cgroup_swap_full(page) ||
	    (vma->vm_flags & VM_LOCKED) || PageMlocked(page))
		try_to_free_swap(page);
	unlock_page(page);
	if (page != swapcache && swapcache) {
		/*
		 * Hold the lock to avoid the swap entry to be reused
		 * until we take the PT lock for the pte_same() check
		 * (to avoid false positives from pte_same). For
		 * further safety release the lock after the swap_free
		 * so that the swap count won't change under a
		 * parallel locked swapcache.
		 */
		unlock_page(swapcache);
		put_page(swapcache);
	}

	if (vmf->flags & FAULT_FLAG_WRITE) {
		ret |= do_wp_page(vmf);
		if (ret & VM_FAULT_ERROR)
			ret &= VM_FAULT_ERROR;
		goto out;
	}

	/* No need to invalidate - it was non-present before */
	update_mmu_cache(vma, vmf->address, vmf->pte);
unlock:
	pte_unmap_unlock(vmf->pte, vmf->ptl);
out:
	return ret;
out_nomap:
	mem_cgroup_cancel_charge(page, memcg, false);
	pte_unmap_unlock(vmf->pte, vmf->ptl);
out_page:
	unlock_page(page);
out_release:
	put_page(page);
	if (page != swapcache && swapcache) {
		unlock_page(swapcache);
		put_page(swapcache);
	}
	return ret;
}

/*
 * We enter with non-exclusive mmap_sem (to exclude vma changes,
 * but allow concurrent faults), and pte mapped but not yet locked.
 * We return with mmap_sem still held, but pte unmapped and unlocked.
 */
static vm_fault_t do_anonymous_page(struct vm_fault *vmf)
{
	struct vm_area_struct *vma = vmf->vma;
	struct mem_cgroup *memcg;
	struct page *page;
	vm_fault_t ret = 0;
	pte_t entry;

	/* File mapping without ->vm_ops ? */
	if (vma->vm_flags & VM_SHARED)
		return VM_FAULT_SIGBUS;

	/*
	 * Use pte_alloc() instead of pte_alloc_map().  We can't run
	 * pte_offset_map() on pmds where a huge pmd might be created
	 * from a different thread.
	 *
	 * pte_alloc_map() is safe to use under down_write(mmap_sem) or when
	 * parallel threads are excluded by other means.
	 *
	 * Here we only have down_read(mmap_sem).
	 */
	if (pte_alloc(vma->vm_mm, vmf->pmd))
		return VM_FAULT_OOM;

	/* See the comment in pte_alloc_one_map() */
	if (unlikely(pmd_trans_unstable(vmf->pmd)))
		return 0;

	/* Use the zero-page for reads */
	if (!(vmf->flags & FAULT_FLAG_WRITE) &&
			!mm_forbids_zeropage(vma->vm_mm)) {
		entry = pte_mkspecial(pfn_pte(my_zero_pfn(vmf->address),
						vma->vm_page_prot));
		vmf->pte = pte_offset_map_lock(vma->vm_mm, vmf->pmd,
				vmf->address, &vmf->ptl);
		if (!pte_none(*vmf->pte))
			goto unlock;
		ret = check_stable_address_space(vma->vm_mm);
		if (ret)
			goto unlock;
		/* Deliver the page fault to userland, check inside PT lock */
		if (userfaultfd_missing(vma)) {
			pte_unmap_unlock(vmf->pte, vmf->ptl);
			return handle_userfault(vmf, VM_UFFD_MISSING);
		}
		goto setpte;
	}

	/* Allocate our own private page. */
	if (unlikely(anon_vma_prepare(vma)))
		goto oom;
	page = alloc_zeroed_user_highpage_movable(vma, vmf->address);
	if (!page)
		goto oom;

	if (mem_cgroup_try_charge_delay(page, vma->vm_mm, GFP_KERNEL, &memcg,
					false))
		goto oom_free_page;

	/*
	 * The memory barrier inside __SetPageUptodate makes sure that
	 * preceeding stores to the page contents become visible before
	 * the set_pte_at() write.
	 */
	__SetPageUptodate(page);

	entry = mk_pte(page, vma->vm_page_prot);
	if (vma->vm_flags & VM_WRITE)
		entry = pte_mkwrite(pte_mkdirty(entry));

	vmf->pte = pte_offset_map_lock(vma->vm_mm, vmf->pmd, vmf->address,
			&vmf->ptl);
	if (!pte_none(*vmf->pte))
		goto release;

	ret = check_stable_address_space(vma->vm_mm);
	if (ret)
		goto release;

	/* Deliver the page fault to userland, check inside PT lock */
	if (userfaultfd_missing(vma)) {
		pte_unmap_unlock(vmf->pte, vmf->ptl);
		mem_cgroup_cancel_charge(page, memcg, false);
		put_page(page);
		return handle_userfault(vmf, VM_UFFD_MISSING);
	}

	inc_mm_counter_fast(vma->vm_mm, MM_ANONPAGES);
	page_add_new_anon_rmap(page, vma, vmf->address, false);
	mem_cgroup_commit_charge(page, memcg, false, false);
	lru_cache_add_active_or_unevictable(page, vma);
setpte:
	set_pte_at(vma->vm_mm, vmf->address, vmf->pte, entry);

	/* No need to invalidate - it was non-present before */
	update_mmu_cache(vma, vmf->address, vmf->pte);
unlock:
	pte_unmap_unlock(vmf->pte, vmf->ptl);
	return ret;
release:
	mem_cgroup_cancel_charge(page, memcg, false);
	put_page(page);
	goto unlock;
oom_free_page:
	put_page(page);
oom:
	return VM_FAULT_OOM;
}

/*
 * The mmap_sem must have been held on entry, and may have been
 * released depending on flags and vma->vm_ops->fault() return value.
 * See filemap_fault() and __lock_page_retry().
 */
static vm_fault_t __do_fault(struct vm_fault *vmf)
{
	struct vm_area_struct *vma = vmf->vma;
	vm_fault_t ret;

	/*
	 * Preallocate pte before we take page_lock because this might lead to
	 * deadlocks for memcg reclaim which waits for pages under writeback:
	 *				lock_page(A)
	 *				SetPageWriteback(A)
	 *				unlock_page(A)
	 * lock_page(B)
	 *				lock_page(B)
	 * pte_alloc_pne
	 *   shrink_page_list
	 *     wait_on_page_writeback(A)
	 *				SetPageWriteback(B)
	 *				unlock_page(B)
	 *				# flush A, B to clear the writeback
	 */
	if (pmd_none(*vmf->pmd) && !vmf->prealloc_pte) {
		vmf->prealloc_pte = pte_alloc_one(vmf->vma->vm_mm);
		if (!vmf->prealloc_pte)
			return VM_FAULT_OOM;
		smp_wmb(); /* See comment in __pte_alloc() */
	}

	ret = vma->vm_ops->fault(vmf);
	if (unlikely(ret & (VM_FAULT_ERROR | VM_FAULT_NOPAGE | VM_FAULT_RETRY |
			    VM_FAULT_DONE_COW)))
		return ret;

	if (unlikely(PageHWPoison(vmf->page))) {
		if (ret & VM_FAULT_LOCKED)
			unlock_page(vmf->page);
		put_page(vmf->page);
		vmf->page = NULL;
		return VM_FAULT_HWPOISON;
	}

	if (unlikely(!(ret & VM_FAULT_LOCKED)))
		lock_page(vmf->page);
	else
		VM_BUG_ON_PAGE(!PageLocked(vmf->page), vmf->page);

	return ret;
}

/*
 * The ordering of these checks is important for pmds with _PAGE_DEVMAP set.
 * If we check pmd_trans_unstable() first we will trip the bad_pmd() check
 * inside of pmd_none_or_trans_huge_or_clear_bad(). This will end up correctly
 * returning 1 but not before it spams dmesg with the pmd_clear_bad() output.
 */
static int pmd_devmap_trans_unstable(pmd_t *pmd)
{
	return pmd_devmap(*pmd) || pmd_trans_unstable(pmd);
}

static vm_fault_t pte_alloc_one_map(struct vm_fault *vmf)
{
	struct vm_area_struct *vma = vmf->vma;

	if (!pmd_none(*vmf->pmd))
		goto map_pte;
	if (vmf->prealloc_pte) {
		vmf->ptl = pmd_lock(vma->vm_mm, vmf->pmd);
		if (unlikely(!pmd_none(*vmf->pmd))) {
			spin_unlock(vmf->ptl);
			goto map_pte;
		}

		mm_inc_nr_ptes(vma->vm_mm);
		pmd_populate(vma->vm_mm, vmf->pmd, vmf->prealloc_pte);
		spin_unlock(vmf->ptl);
		vmf->prealloc_pte = NULL;
	} else if (unlikely(pte_alloc(vma->vm_mm, vmf->pmd))) {
		return VM_FAULT_OOM;
	}
map_pte:
	/*
	 * If a huge pmd materialized under us just retry later.  Use
	 * pmd_trans_unstable() via pmd_devmap_trans_unstable() instead of
	 * pmd_trans_huge() to ensure the pmd didn't become pmd_trans_huge
	 * under us and then back to pmd_none, as a result of MADV_DONTNEED
	 * running immediately after a huge pmd fault in a different thread of
	 * this mm, in turn leading to a misleading pmd_trans_huge() retval.
	 * All we have to ensure is that it is a regular pmd that we can walk
	 * with pte_offset_map() and we can do that through an atomic read in
	 * C, which is what pmd_trans_unstable() provides.
	 */
	if (pmd_devmap_trans_unstable(vmf->pmd))
		return VM_FAULT_NOPAGE;

	/*
	 * At this point we know that our vmf->pmd points to a page of ptes
	 * and it cannot become pmd_none(), pmd_devmap() or pmd_trans_huge()
	 * for the duration of the fault.  If a racing MADV_DONTNEED runs and
	 * we zap the ptes pointed to by our vmf->pmd, the vmf->ptl will still
	 * be valid and we will re-check to make sure the vmf->pte isn't
	 * pte_none() under vmf->ptl protection when we return to
	 * alloc_set_pte().
	 */
	vmf->pte = pte_offset_map_lock(vma->vm_mm, vmf->pmd, vmf->address,
			&vmf->ptl);
	return 0;
}

#ifdef CONFIG_TRANSPARENT_HUGE_PAGECACHE

#define HPAGE_CACHE_INDEX_MASK (HPAGE_PMD_NR - 1)
static inline bool transhuge_vma_suitable(struct vm_area_struct *vma,
		unsigned long haddr)
{
	if (((vma->vm_start >> PAGE_SHIFT) & HPAGE_CACHE_INDEX_MASK) !=
			(vma->vm_pgoff & HPAGE_CACHE_INDEX_MASK))
		return false;
	if (haddr < vma->vm_start || haddr + HPAGE_PMD_SIZE > vma->vm_end)
		return false;
	return true;
}

static void deposit_prealloc_pte(struct vm_fault *vmf)
{
	struct vm_area_struct *vma = vmf->vma;

	pgtable_trans_huge_deposit(vma->vm_mm, vmf->pmd, vmf->prealloc_pte);
	/*
	 * We are going to consume the prealloc table,
	 * count that as nr_ptes.
	 */
	mm_inc_nr_ptes(vma->vm_mm);
	vmf->prealloc_pte = NULL;
}

static vm_fault_t do_set_pmd(struct vm_fault *vmf, struct page *page)
{
	struct vm_area_struct *vma = vmf->vma;
	bool write = vmf->flags & FAULT_FLAG_WRITE;
	unsigned long haddr = vmf->address & HPAGE_PMD_MASK;
	pmd_t entry;
	int i;
	vm_fault_t ret;

	if (!transhuge_vma_suitable(vma, haddr))
		return VM_FAULT_FALLBACK;

	ret = VM_FAULT_FALLBACK;
	page = compound_head(page);

	/*
	 * Archs like ppc64 need additonal space to store information
	 * related to pte entry. Use the preallocated table for that.
	 */
	if (arch_needs_pgtable_deposit() && !vmf->prealloc_pte) {
		vmf->prealloc_pte = pte_alloc_one(vma->vm_mm);
		if (!vmf->prealloc_pte)
			return VM_FAULT_OOM;
		smp_wmb(); /* See comment in __pte_alloc() */
	}

	vmf->ptl = pmd_lock(vma->vm_mm, vmf->pmd);
	if (unlikely(!pmd_none(*vmf->pmd)))
		goto out;

	for (i = 0; i < HPAGE_PMD_NR; i++)
		flush_icache_page(vma, page + i);

	entry = mk_huge_pmd(page, vma->vm_page_prot);
	if (write)
		entry = maybe_pmd_mkwrite(pmd_mkdirty(entry), vma);

	add_mm_counter(vma->vm_mm, mm_counter_file(page), HPAGE_PMD_NR);
	page_add_file_rmap(page, true);
	/*
	 * deposit and withdraw with pmd lock held
	 */
	if (arch_needs_pgtable_deposit())
		deposit_prealloc_pte(vmf);

	set_pmd_at(vma->vm_mm, haddr, vmf->pmd, entry);

	update_mmu_cache_pmd(vma, haddr, vmf->pmd);

	/* fault is handled */
	ret = 0;
	count_vm_event(THP_FILE_MAPPED);
out:
	spin_unlock(vmf->ptl);
	return ret;
}
#else
static vm_fault_t do_set_pmd(struct vm_fault *vmf, struct page *page)
{
	BUILD_BUG();
	return 0;
}
#endif

/**
 * alloc_set_pte - setup new PTE entry for given page and add reverse page
 * mapping. If needed, the fucntion allocates page table or use pre-allocated.
 *
 * @vmf: fault environment
 * @memcg: memcg to charge page (only for private mappings)
 * @page: page to map
 *
 * Caller must take care of unlocking vmf->ptl, if vmf->pte is non-NULL on
 * return.
 *
 * Target users are page handler itself and implementations of
 * vm_ops->map_pages.
 *
 * Return: %0 on success, %VM_FAULT_ code in case of error.
 */
vm_fault_t alloc_set_pte(struct vm_fault *vmf, struct mem_cgroup *memcg,
		struct page *page)
{
	struct vm_area_struct *vma = vmf->vma;
	bool write = vmf->flags & FAULT_FLAG_WRITE;
	pte_t entry;
	vm_fault_t ret;

	if (pmd_none(*vmf->pmd) && PageTransCompound(page) &&
			IS_ENABLED(CONFIG_TRANSPARENT_HUGE_PAGECACHE)) {
		/* THP on COW? */
		VM_BUG_ON_PAGE(memcg, page);

		ret = do_set_pmd(vmf, page);
		if (ret != VM_FAULT_FALLBACK)
			return ret;
	}

	if (!vmf->pte) {
		ret = pte_alloc_one_map(vmf);
		if (ret)
			return ret;
	}

	/* Re-check under ptl */
	if (unlikely(!pte_none(*vmf->pte)))
		return VM_FAULT_NOPAGE;

	flush_icache_page(vma, page);
	entry = mk_pte(page, vma->vm_page_prot);
	if (write)
		entry = maybe_mkwrite(pte_mkdirty(entry), vma);
	/* copy-on-write page */
	if (write && !(vma->vm_flags & VM_SHARED)) {
		inc_mm_counter_fast(vma->vm_mm, MM_ANONPAGES);
		page_add_new_anon_rmap(page, vma, vmf->address, false);
		mem_cgroup_commit_charge(page, memcg, false, false);
		lru_cache_add_active_or_unevictable(page, vma);
	} else {
		inc_mm_counter_fast(vma->vm_mm, mm_counter_file(page));
		page_add_file_rmap(page, false);
	}
	set_pte_at(vma->vm_mm, vmf->address, vmf->pte, entry);

	/* no need to invalidate: a not-present page won't be cached */
	update_mmu_cache(vma, vmf->address, vmf->pte);

	return 0;
}


/**
 * finish_fault - finish page fault once we have prepared the page to fault
 *
 * @vmf: structure describing the fault
 *
 * This function handles all that is needed to finish a page fault once the
 * page to fault in is prepared. It handles locking of PTEs, inserts PTE for
 * given page, adds reverse page mapping, handles memcg charges and LRU
 * addition.
 *
 * The function expects the page to be locked and on success it consumes a
 * reference of a page being mapped (for the PTE which maps it).
 *
 * Return: %0 on success, %VM_FAULT_ code in case of error.
 */
vm_fault_t finish_fault(struct vm_fault *vmf)
{
	struct page *page;
	vm_fault_t ret = 0;

	/* Did we COW the page? */
	if ((vmf->flags & FAULT_FLAG_WRITE) &&
	    !(vmf->vma->vm_flags & VM_SHARED))
		page = vmf->cow_page;
	else
		page = vmf->page;

	/*
	 * check even for read faults because we might have lost our CoWed
	 * page
	 */
	if (!(vmf->vma->vm_flags & VM_SHARED))
		ret = check_stable_address_space(vmf->vma->vm_mm);
	if (!ret)
		ret = alloc_set_pte(vmf, vmf->memcg, page);
	if (vmf->pte)
		pte_unmap_unlock(vmf->pte, vmf->ptl);
	return ret;
}

static unsigned long fault_around_bytes __read_mostly =
	rounddown_pow_of_two(65536);

#ifdef CONFIG_DEBUG_FS
static int fault_around_bytes_get(void *data, u64 *val)
{
	*val = fault_around_bytes;
	return 0;
}

/*
 * fault_around_bytes must be rounded down to the nearest page order as it's
 * what do_fault_around() expects to see.
 */
static int fault_around_bytes_set(void *data, u64 val)
{
	if (val / PAGE_SIZE > PTRS_PER_PTE)
		return -EINVAL;
	if (val > PAGE_SIZE)
		fault_around_bytes = rounddown_pow_of_two(val);
	else
		fault_around_bytes = PAGE_SIZE; /* rounddown_pow_of_two(0) is undefined */
	return 0;
}
DEFINE_DEBUGFS_ATTRIBUTE(fault_around_bytes_fops,
		fault_around_bytes_get, fault_around_bytes_set, "%llu\n");

static int __init fault_around_debugfs(void)
{
	debugfs_create_file_unsafe("fault_around_bytes", 0644, NULL, NULL,
				   &fault_around_bytes_fops);
	return 0;
}
late_initcall(fault_around_debugfs);
#endif

/*
 * do_fault_around() tries to map few pages around the fault address. The hope
 * is that the pages will be needed soon and this will lower the number of
 * faults to handle.
 *
 * It uses vm_ops->map_pages() to map the pages, which skips the page if it's
 * not ready to be mapped: not up-to-date, locked, etc.
 *
 * This function is called with the page table lock taken. In the split ptlock
 * case the page table lock only protects only those entries which belong to
 * the page table corresponding to the fault address.
 *
 * This function doesn't cross the VMA boundaries, in order to call map_pages()
 * only once.
 *
 * fault_around_bytes defines how many bytes we'll try to map.
 * do_fault_around() expects it to be set to a power of two less than or equal
 * to PTRS_PER_PTE.
 *
 * The virtual address of the area that we map is naturally aligned to
 * fault_around_bytes rounded down to the machine page size
 * (and therefore to page order).  This way it's easier to guarantee
 * that we don't cross page table boundaries.
 */
static vm_fault_t do_fault_around(struct vm_fault *vmf)
{
	unsigned long address = vmf->address, nr_pages, mask;
	pgoff_t start_pgoff = vmf->pgoff;
	pgoff_t end_pgoff;
	int off;
	vm_fault_t ret = 0;

	nr_pages = READ_ONCE(fault_around_bytes) >> PAGE_SHIFT;
	mask = ~(nr_pages * PAGE_SIZE - 1) & PAGE_MASK;

	vmf->address = max(address & mask, vmf->vma->vm_start);
	off = ((address - vmf->address) >> PAGE_SHIFT) & (PTRS_PER_PTE - 1);
	start_pgoff -= off;

	/*
	 *  end_pgoff is either the end of the page table, the end of
	 *  the vma or nr_pages from start_pgoff, depending what is nearest.
	 */
	end_pgoff = start_pgoff -
		((vmf->address >> PAGE_SHIFT) & (PTRS_PER_PTE - 1)) +
		PTRS_PER_PTE - 1;
	end_pgoff = min3(end_pgoff, vma_pages(vmf->vma) + vmf->vma->vm_pgoff - 1,
			start_pgoff + nr_pages - 1);

	if (pmd_none(*vmf->pmd)) {
		vmf->prealloc_pte = pte_alloc_one(vmf->vma->vm_mm);
		if (!vmf->prealloc_pte)
			goto out;
		smp_wmb(); /* See comment in __pte_alloc() */
	}

	vmf->vma->vm_ops->map_pages(vmf, start_pgoff, end_pgoff);

	/* Huge page is mapped? Page fault is solved */
	if (pmd_trans_huge(*vmf->pmd)) {
		ret = VM_FAULT_NOPAGE;
		goto out;
	}

	/* ->map_pages() haven't done anything useful. Cold page cache? */
	if (!vmf->pte)
		goto out;

	/* check if the page fault is solved */
	vmf->pte -= (vmf->address >> PAGE_SHIFT) - (address >> PAGE_SHIFT);
	if (!pte_none(*vmf->pte))
		ret = VM_FAULT_NOPAGE;
	pte_unmap_unlock(vmf->pte, vmf->ptl);
out:
	vmf->address = address;
	vmf->pte = NULL;
	return ret;
}

static vm_fault_t do_read_fault(struct vm_fault *vmf)
{
	struct vm_area_struct *vma = vmf->vma;
	vm_fault_t ret = 0;

	/*
	 * Let's call ->map_pages() first and use ->fault() as fallback
	 * if page by the offset is not ready to be mapped (cold cache or
	 * something).
	 */
	if (vma->vm_ops->map_pages && fault_around_bytes >> PAGE_SHIFT > 1) {
		ret = do_fault_around(vmf);
		if (ret)
			return ret;
	}

	ret = __do_fault(vmf);
	if (unlikely(ret & (VM_FAULT_ERROR | VM_FAULT_NOPAGE | VM_FAULT_RETRY)))
		return ret;

	ret |= finish_fault(vmf);
	unlock_page(vmf->page);
	if (unlikely(ret & (VM_FAULT_ERROR | VM_FAULT_NOPAGE | VM_FAULT_RETRY)))
		put_page(vmf->page);
	return ret;
}

static vm_fault_t do_cow_fault(struct vm_fault *vmf)
{
	struct vm_area_struct *vma = vmf->vma;
	vm_fault_t ret;

	if (unlikely(anon_vma_prepare(vma)))
		return VM_FAULT_OOM;

	vmf->cow_page = alloc_page_vma(GFP_HIGHUSER_MOVABLE, vma, vmf->address);
	if (!vmf->cow_page)
		return VM_FAULT_OOM;

	if (mem_cgroup_try_charge_delay(vmf->cow_page, vma->vm_mm, GFP_KERNEL,
				&vmf->memcg, false)) {
		put_page(vmf->cow_page);
		return VM_FAULT_OOM;
	}

	ret = __do_fault(vmf);
	if (unlikely(ret & (VM_FAULT_ERROR | VM_FAULT_NOPAGE | VM_FAULT_RETRY)))
		goto uncharge_out;
	if (ret & VM_FAULT_DONE_COW)
		return ret;

	copy_user_highpage(vmf->cow_page, vmf->page, vmf->address, vma);
	__SetPageUptodate(vmf->cow_page);

	ret |= finish_fault(vmf);
	unlock_page(vmf->page);
	put_page(vmf->page);
	if (unlikely(ret & (VM_FAULT_ERROR | VM_FAULT_NOPAGE | VM_FAULT_RETRY)))
		goto uncharge_out;
	return ret;
uncharge_out:
	mem_cgroup_cancel_charge(vmf->cow_page, vmf->memcg, false);
	put_page(vmf->cow_page);
	return ret;
}

static vm_fault_t do_shared_fault(struct vm_fault *vmf)
{
	struct vm_area_struct *vma = vmf->vma;
	vm_fault_t ret, tmp;

	ret = __do_fault(vmf);
	if (unlikely(ret & (VM_FAULT_ERROR | VM_FAULT_NOPAGE | VM_FAULT_RETRY)))
		return ret;

	/*
	 * Check if the backing address space wants to know that the page is
	 * about to become writable
	 */
	if (vma->vm_ops->page_mkwrite) {
		unlock_page(vmf->page);
		tmp = do_page_mkwrite(vmf);
		if (unlikely(!tmp ||
				(tmp & (VM_FAULT_ERROR | VM_FAULT_NOPAGE)))) {
			put_page(vmf->page);
			return tmp;
		}
	}

	ret |= finish_fault(vmf);
	if (unlikely(ret & (VM_FAULT_ERROR | VM_FAULT_NOPAGE |
					VM_FAULT_RETRY))) {
		unlock_page(vmf->page);
		put_page(vmf->page);
		return ret;
	}

	fault_dirty_shared_page(vma, vmf->page);
	return ret;
}

/*
 * We enter with non-exclusive mmap_sem (to exclude vma changes,
 * but allow concurrent faults).
 * The mmap_sem may have been released depending on flags and our
 * return value.  See filemap_fault() and __lock_page_or_retry().
 * If mmap_sem is released, vma may become invalid (for example
 * by other thread calling munmap()).
 */
static vm_fault_t do_fault(struct vm_fault *vmf)
{
	struct vm_area_struct *vma = vmf->vma;
	struct mm_struct *vm_mm = vma->vm_mm;
	vm_fault_t ret;

	/*
	 * The VMA was not fully populated on mmap() or missing VM_DONTEXPAND
	 */
	if (!vma->vm_ops->fault) {
		/*
		 * If we find a migration pmd entry or a none pmd entry, which
		 * should never happen, return SIGBUS
		 */
		if (unlikely(!pmd_present(*vmf->pmd)))
			ret = VM_FAULT_SIGBUS;
		else {
			vmf->pte = pte_offset_map_lock(vmf->vma->vm_mm,
						       vmf->pmd,
						       vmf->address,
						       &vmf->ptl);
			/*
			 * Make sure this is not a temporary clearing of pte
			 * by holding ptl and checking again. A R/M/W update
			 * of pte involves: take ptl, clearing the pte so that
			 * we don't have concurrent modification by hardware
			 * followed by an update.
			 */
			if (unlikely(pte_none(*vmf->pte)))
				ret = VM_FAULT_SIGBUS;
			else
				ret = VM_FAULT_NOPAGE;

			pte_unmap_unlock(vmf->pte, vmf->ptl);
		}
	} else if (!(vmf->flags & FAULT_FLAG_WRITE))
		ret = do_read_fault(vmf);
	else if (!(vma->vm_flags & VM_SHARED))
		ret = do_cow_fault(vmf);
	else
		ret = do_shared_fault(vmf);

	/* preallocated pagetable is unused: free it */
	if (vmf->prealloc_pte) {
		pte_free(vm_mm, vmf->prealloc_pte);
		vmf->prealloc_pte = NULL;
	}
	return ret;
}

static int numa_migrate_prep(struct page *page, struct vm_area_struct *vma,
				unsigned long addr, int page_nid,
				int *flags)
{
	get_page(page);

	count_vm_numa_event(NUMA_HINT_FAULTS);
	if (page_nid == numa_node_id()) {
		count_vm_numa_event(NUMA_HINT_FAULTS_LOCAL);
		*flags |= TNF_FAULT_LOCAL;
	}

	return mpol_misplaced(page, vma, addr);
}

static vm_fault_t do_numa_page(struct vm_fault *vmf)
{
	struct vm_area_struct *vma = vmf->vma;
	struct page *page = NULL;
	int page_nid = NUMA_NO_NODE;
	int last_cpupid;
	int target_nid;
	bool migrated = false;
	pte_t pte, old_pte;
	bool was_writable = pte_savedwrite(vmf->orig_pte);
	int flags = 0;

	/*
	 * The "pte" at this point cannot be used safely without
	 * validation through pte_unmap_same(). It's of NUMA type but
	 * the pfn may be screwed if the read is non atomic.
	 */
	vmf->ptl = pte_lockptr(vma->vm_mm, vmf->pmd);
	spin_lock(vmf->ptl);
	if (unlikely(!pte_same(*vmf->pte, vmf->orig_pte))) {
		pte_unmap_unlock(vmf->pte, vmf->ptl);
		goto out;
	}

	/*
	 * Make it present again, Depending on how arch implementes non
	 * accessible ptes, some can allow access by kernel mode.
	 */
	old_pte = ptep_modify_prot_start(vma, vmf->address, vmf->pte);
	pte = pte_modify(old_pte, vma->vm_page_prot);
	pte = pte_mkyoung(pte);
	if (was_writable)
		pte = pte_mkwrite(pte);
	ptep_modify_prot_commit(vma, vmf->address, vmf->pte, old_pte, pte);
	update_mmu_cache(vma, vmf->address, vmf->pte);

	page = vm_normal_page(vma, vmf->address, pte);
	if (!page) {
		pte_unmap_unlock(vmf->pte, vmf->ptl);
		return 0;
	}

	/* TODO: handle PTE-mapped THP */
	if (PageCompound(page)) {
		pte_unmap_unlock(vmf->pte, vmf->ptl);
		return 0;
	}

	/*
	 * Avoid grouping on RO pages in general. RO pages shouldn't hurt as
	 * much anyway since they can be in shared cache state. This misses
	 * the case where a mapping is writable but the process never writes
	 * to it but pte_write gets cleared during protection updates and
	 * pte_dirty has unpredictable behaviour between PTE scan updates,
	 * background writeback, dirty balancing and application behaviour.
	 */
	if (!pte_write(pte))
		flags |= TNF_NO_GROUP;

	/*
	 * Flag if the page is shared between multiple address spaces. This
	 * is later used when determining whether to group tasks together
	 */
	if (page_mapcount(page) > 1 && (vma->vm_flags & VM_SHARED))
		flags |= TNF_SHARED;

	last_cpupid = page_cpupid_last(page);
	page_nid = page_to_nid(page);
	target_nid = numa_migrate_prep(page, vma, vmf->address, page_nid,
			&flags);
	pte_unmap_unlock(vmf->pte, vmf->ptl);
	if (target_nid == NUMA_NO_NODE) {
		put_page(page);
		goto out;
	}

	/* Migrate to the requested node */
	migrated = migrate_misplaced_page(page, vma, target_nid);
	if (migrated) {
		page_nid = target_nid;
		flags |= TNF_MIGRATED;
	} else
		flags |= TNF_MIGRATE_FAIL;

out:
	if (page_nid != NUMA_NO_NODE)
		task_numa_fault(last_cpupid, page_nid, 1, flags);
	return 0;
}

static inline vm_fault_t create_huge_pmd(struct vm_fault *vmf)
{
	if (vma_is_anonymous(vmf->vma))
		return do_huge_pmd_anonymous_page(vmf);
	if (vmf->vma->vm_ops->huge_fault)
		return vmf->vma->vm_ops->huge_fault(vmf, PE_SIZE_PMD);
	return VM_FAULT_FALLBACK;
}

/* `inline' is required to avoid gcc 4.1.2 build error */
static inline vm_fault_t wp_huge_pmd(struct vm_fault *vmf, pmd_t orig_pmd)
{
	if (vma_is_anonymous(vmf->vma))
		return do_huge_pmd_wp_page(vmf, orig_pmd);
	if (vmf->vma->vm_ops->huge_fault)
		return vmf->vma->vm_ops->huge_fault(vmf, PE_SIZE_PMD);

	/* COW handled on pte level: split pmd */
	VM_BUG_ON_VMA(vmf->vma->vm_flags & VM_SHARED, vmf->vma);
	__split_huge_pmd(vmf->vma, vmf->pmd, vmf->address, false, NULL);

	return VM_FAULT_FALLBACK;
}

static inline bool vma_is_accessible(struct vm_area_struct *vma)
{
	return vma->vm_flags & (VM_READ | VM_EXEC | VM_WRITE);
}

static vm_fault_t create_huge_pud(struct vm_fault *vmf)
{
#ifdef CONFIG_TRANSPARENT_HUGEPAGE
	/* No support for anonymous transparent PUD pages yet */
	if (vma_is_anonymous(vmf->vma))
		return VM_FAULT_FALLBACK;
	if (vmf->vma->vm_ops->huge_fault)
		return vmf->vma->vm_ops->huge_fault(vmf, PE_SIZE_PUD);
#endif /* CONFIG_TRANSPARENT_HUGEPAGE */
	return VM_FAULT_FALLBACK;
}

static vm_fault_t wp_huge_pud(struct vm_fault *vmf, pud_t orig_pud)
{
#ifdef CONFIG_TRANSPARENT_HUGEPAGE
	/* No support for anonymous transparent PUD pages yet */
	if (vma_is_anonymous(vmf->vma))
		return VM_FAULT_FALLBACK;
	if (vmf->vma->vm_ops->huge_fault)
		return vmf->vma->vm_ops->huge_fault(vmf, PE_SIZE_PUD);
#endif /* CONFIG_TRANSPARENT_HUGEPAGE */
	return VM_FAULT_FALLBACK;
}

/*
 * These routines also need to handle stuff like marking pages dirty
 * and/or accessed for architectures that don't do it in hardware (most
 * RISC architectures).  The early dirtying is also good on the i386.
 *
 * There is also a hook called "update_mmu_cache()" that architectures
 * with external mmu caches can use to update those (ie the Sparc or
 * PowerPC hashed page tables that act as extended TLBs).
 *
 * We enter with non-exclusive mmap_sem (to exclude vma changes, but allow
 * concurrent faults).
 *
 * The mmap_sem may have been released depending on flags and our return value.
 * See filemap_fault() and __lock_page_or_retry().
 */
static vm_fault_t handle_pte_fault(struct vm_fault *vmf)
{
	pte_t entry;

	if (unlikely(pmd_none(*vmf->pmd))) {
		/*
		 * Leave __pte_alloc() until later: because vm_ops->fault may
		 * want to allocate huge page, and if we expose page table
		 * for an instant, it will be difficult to retract from
		 * concurrent faults and from rmap lookups.
		 */
		vmf->pte = NULL;
	} else {
		/* See comment in pte_alloc_one_map() */
		if (pmd_devmap_trans_unstable(vmf->pmd))
			return 0;
		/*
		 * A regular pmd is established and it can't morph into a huge
		 * pmd from under us anymore at this point because we hold the
		 * mmap_sem read mode and khugepaged takes it in write mode.
		 * So now it's safe to run pte_offset_map().
		 */
		vmf->pte = pte_offset_map(vmf->pmd, vmf->address);
		vmf->orig_pte = *vmf->pte;

		/*
		 * some architectures can have larger ptes than wordsize,
		 * e.g.ppc44x-defconfig has CONFIG_PTE_64BIT=y and
		 * CONFIG_32BIT=y, so READ_ONCE cannot guarantee atomic
		 * accesses.  The code below just needs a consistent view
		 * for the ifs and we later double check anyway with the
		 * ptl lock held. So here a barrier will do.
		 */
		barrier();
		if (pte_none(vmf->orig_pte)) {
			pte_unmap(vmf->pte);
			vmf->pte = NULL;
		}
	}

	if (!vmf->pte) {
		if (vma_is_anonymous(vmf->vma))
			return do_anonymous_page(vmf);
		else
			return do_fault(vmf);
	}

	if (!pte_present(vmf->orig_pte))
		return do_swap_page(vmf);

	if (pte_protnone(vmf->orig_pte) && vma_is_accessible(vmf->vma))
		return do_numa_page(vmf);

	vmf->ptl = pte_lockptr(vmf->vma->vm_mm, vmf->pmd);
	spin_lock(vmf->ptl);
	entry = vmf->orig_pte;
	if (unlikely(!pte_same(*vmf->pte, entry)))
		goto unlock;
	if (vmf->flags & FAULT_FLAG_WRITE) {
		if (!pte_write(entry))
			return do_wp_page(vmf);
		entry = pte_mkdirty(entry);
	}
	entry = pte_mkyoung(entry);
	if (ptep_set_access_flags(vmf->vma, vmf->address, vmf->pte, entry,
				vmf->flags & FAULT_FLAG_WRITE)) {
		update_mmu_cache(vmf->vma, vmf->address, vmf->pte);
	} else {
		/*
		 * This is needed only for protection faults but the arch code
		 * is not yet telling us if this is a protection fault or not.
		 * This still avoids useless tlb flushes for .text page faults
		 * with threads.
		 */
		if (vmf->flags & FAULT_FLAG_WRITE)
			flush_tlb_fix_spurious_fault(vmf->vma, vmf->address);
	}
unlock:
	pte_unmap_unlock(vmf->pte, vmf->ptl);
	return 0;
}

/*
 * By the time we get here, we already hold the mm semaphore
 *
 * The mmap_sem may have been released depending on flags and our
 * return value.  See filemap_fault() and __lock_page_or_retry().
 */
static vm_fault_t __handle_mm_fault(struct vm_area_struct *vma,
		unsigned long address, unsigned int flags)
{
	struct vm_fault vmf = {
		.vma = vma,
		.address = address & PAGE_MASK,
		.flags = flags,
		.pgoff = linear_page_index(vma, address),
		.gfp_mask = __get_fault_gfp_mask(vma),
	};
	unsigned int dirty = flags & FAULT_FLAG_WRITE;
	struct mm_struct *mm = vma->vm_mm;
	pgd_t *pgd;
	p4d_t *p4d;
	vm_fault_t ret;

	pgd = pgd_offset(mm, address);
	p4d = p4d_alloc(mm, pgd, address);
	if (!p4d)
		return VM_FAULT_OOM;

	vmf.pud = pud_alloc(mm, p4d, address);
	if (!vmf.pud)
		return VM_FAULT_OOM;
	if (pud_none(*vmf.pud) && __transparent_hugepage_enabled(vma)) {
		ret = create_huge_pud(&vmf);
		if (!(ret & VM_FAULT_FALLBACK))
			return ret;
	} else {
		pud_t orig_pud = *vmf.pud;

		barrier();
		if (pud_trans_huge(orig_pud) || pud_devmap(orig_pud)) {

			/* NUMA case for anonymous PUDs would go here */

			if (dirty && !pud_write(orig_pud)) {
				ret = wp_huge_pud(&vmf, orig_pud);
				if (!(ret & VM_FAULT_FALLBACK))
					return ret;
			} else {
				huge_pud_set_accessed(&vmf, orig_pud);
				return 0;
			}
		}
	}

	vmf.pmd = pmd_alloc(mm, vmf.pud, address);
	if (!vmf.pmd)
		return VM_FAULT_OOM;
	if (pmd_none(*vmf.pmd) && __transparent_hugepage_enabled(vma)) {
		ret = create_huge_pmd(&vmf);
		if (!(ret & VM_FAULT_FALLBACK))
			return ret;
	} else {
		pmd_t orig_pmd = *vmf.pmd;

		barrier();
		if (unlikely(is_swap_pmd(orig_pmd))) {
			VM_BUG_ON(thp_migration_supported() &&
					  !is_pmd_migration_entry(orig_pmd));
			if (is_pmd_migration_entry(orig_pmd))
				pmd_migration_entry_wait(mm, vmf.pmd);
			return 0;
		}
		if (pmd_trans_huge(orig_pmd) || pmd_devmap(orig_pmd)) {
			if (pmd_protnone(orig_pmd) && vma_is_accessible(vma))
				return do_huge_pmd_numa_page(&vmf, orig_pmd);

			if (dirty && !pmd_write(orig_pmd)) {
				ret = wp_huge_pmd(&vmf, orig_pmd);
				if (!(ret & VM_FAULT_FALLBACK))
					return ret;
			} else {
				huge_pmd_set_accessed(&vmf, orig_pmd);
				return 0;
			}
		}
	}

	return handle_pte_fault(&vmf);
}

/*
 * By the time we get here, we already hold the mm semaphore
 *
 * The mmap_sem may have been released depending on flags and our
 * return value.  See filemap_fault() and __lock_page_or_retry().
 */
vm_fault_t handle_mm_fault(struct vm_area_struct *vma, unsigned long address,
		unsigned int flags)
{
	vm_fault_t ret;

	__set_current_state(TASK_RUNNING);

	count_vm_event(PGFAULT);
	count_memcg_event_mm(vma->vm_mm, PGFAULT);

	/* do counter updates before entering really critical section. */
	check_sync_rss_stat(current);

	if (!arch_vma_access_permitted(vma, flags & FAULT_FLAG_WRITE,
					    flags & FAULT_FLAG_INSTRUCTION,
					    flags & FAULT_FLAG_REMOTE))
		return VM_FAULT_SIGSEGV;

	/*
	 * Enable the memcg OOM handling for faults triggered in user
	 * space.  Kernel faults are handled more gracefully.
	 */
	if (flags & FAULT_FLAG_USER)
		mem_cgroup_enter_user_fault();

	if (unlikely(is_vm_hugetlb_page(vma)))
		ret = hugetlb_fault(vma->vm_mm, vma, address, flags);
	else
		ret = __handle_mm_fault(vma, address, flags);

	if (flags & FAULT_FLAG_USER) {
		mem_cgroup_exit_user_fault();
		/*
		 * The task may have entered a memcg OOM situation but
		 * if the allocation error was handled gracefully (no
		 * VM_FAULT_OOM), there is no need to kill anything.
		 * Just clean up the OOM state peacefully.
		 */
		if (task_in_memcg_oom(current) && !(ret & VM_FAULT_OOM))
			mem_cgroup_oom_synchronize(false);
	}

	return ret;
}
EXPORT_SYMBOL_GPL(handle_mm_fault);

#ifndef __PAGETABLE_P4D_FOLDED
/*
 * Allocate p4d page table.
 * We've already handled the fast-path in-line.
 */
int __p4d_alloc(struct mm_struct *mm, pgd_t *pgd, unsigned long address)
{
	p4d_t *new = p4d_alloc_one(mm, address);
	if (!new)
		return -ENOMEM;

	smp_wmb(); /* See comment in __pte_alloc */

	spin_lock(&mm->page_table_lock);
	if (pgd_present(*pgd))		/* Another has populated it */
		p4d_free(mm, new);
	else
		pgd_populate(mm, pgd, new);
	spin_unlock(&mm->page_table_lock);
	return 0;
}
#endif /* __PAGETABLE_P4D_FOLDED */

#ifndef __PAGETABLE_PUD_FOLDED
/*
 * Allocate page upper directory.
 * We've already handled the fast-path in-line.
 */
int __pud_alloc(struct mm_struct *mm, p4d_t *p4d, unsigned long address)
{
	pud_t *new = pud_alloc_one(mm, address);
	if (!new)
		return -ENOMEM;

	smp_wmb(); /* See comment in __pte_alloc */

	spin_lock(&mm->page_table_lock);
#ifndef __ARCH_HAS_5LEVEL_HACK
	if (!p4d_present(*p4d)) {
		mm_inc_nr_puds(mm);
		p4d_populate(mm, p4d, new);
	} else	/* Another has populated it */
		pud_free(mm, new);
#else
	if (!pgd_present(*p4d)) {
		mm_inc_nr_puds(mm);
		pgd_populate(mm, p4d, new);
	} else	/* Another has populated it */
		pud_free(mm, new);
#endif /* __ARCH_HAS_5LEVEL_HACK */
	spin_unlock(&mm->page_table_lock);
	return 0;
}
#endif /* __PAGETABLE_PUD_FOLDED */

#ifndef __PAGETABLE_PMD_FOLDED
/*
 * Allocate page middle directory.
 * We've already handled the fast-path in-line.
 */
int __pmd_alloc(struct mm_struct *mm, pud_t *pud, unsigned long address)
{
	spinlock_t *ptl;
	pmd_t *new = pmd_alloc_one(mm, address);
	if (!new)
		return -ENOMEM;

	smp_wmb(); /* See comment in __pte_alloc */

	ptl = pud_lock(mm, pud);
#ifndef __ARCH_HAS_4LEVEL_HACK
	if (!pud_present(*pud)) {
		mm_inc_nr_pmds(mm);
		pud_populate(mm, pud, new);
	} else	/* Another has populated it */
		pmd_free(mm, new);
#else
	if (!pgd_present(*pud)) {
		mm_inc_nr_pmds(mm);
		pgd_populate(mm, pud, new);
	} else /* Another has populated it */
		pmd_free(mm, new);
#endif /* __ARCH_HAS_4LEVEL_HACK */
	spin_unlock(ptl);
	return 0;
}
#endif /* __PAGETABLE_PMD_FOLDED */

static int __follow_pte_pmd(struct mm_struct *mm, unsigned long address,
			    struct mmu_notifier_range *range,
			    pte_t **ptepp, pmd_t **pmdpp, spinlock_t **ptlp)
{
	pgd_t *pgd;
	p4d_t *p4d;
	pud_t *pud;
	pmd_t *pmd;
	pte_t *ptep;

	pgd = pgd_offset(mm, address);
	if (pgd_none(*pgd) || unlikely(pgd_bad(*pgd)))
		goto out;

	p4d = p4d_offset(pgd, address);
	if (p4d_none(*p4d) || unlikely(p4d_bad(*p4d)))
		goto out;

	pud = pud_offset(p4d, address);
	if (pud_none(*pud) || unlikely(pud_bad(*pud)))
		goto out;

	pmd = pmd_offset(pud, address);
	VM_BUG_ON(pmd_trans_huge(*pmd));

	if (pmd_huge(*pmd)) {
		if (!pmdpp)
			goto out;

		if (range) {
<<<<<<< HEAD
			mmu_notifier_range_init(range, mm, address & PMD_MASK,
					     (address & PMD_MASK) + PMD_SIZE);
=======
			mmu_notifier_range_init(range, MMU_NOTIFY_CLEAR, 0,
						NULL, mm, address & PMD_MASK,
						(address & PMD_MASK) + PMD_SIZE);
>>>>>>> 0ecfebd2
			mmu_notifier_invalidate_range_start(range);
		}
		*ptlp = pmd_lock(mm, pmd);
		if (pmd_huge(*pmd)) {
			*pmdpp = pmd;
			return 0;
		}
		spin_unlock(*ptlp);
		if (range)
			mmu_notifier_invalidate_range_end(range);
	}

	if (pmd_none(*pmd) || unlikely(pmd_bad(*pmd)))
		goto out;

	if (range) {
<<<<<<< HEAD
		mmu_notifier_range_init(range, mm, address & PAGE_MASK,
				     (address & PAGE_MASK) + PAGE_SIZE);
=======
		mmu_notifier_range_init(range, MMU_NOTIFY_CLEAR, 0, NULL, mm,
					address & PAGE_MASK,
					(address & PAGE_MASK) + PAGE_SIZE);
>>>>>>> 0ecfebd2
		mmu_notifier_invalidate_range_start(range);
	}
	ptep = pte_offset_map_lock(mm, pmd, address, ptlp);
	if (!pte_present(*ptep))
		goto unlock;
	*ptepp = ptep;
	return 0;
unlock:
	pte_unmap_unlock(ptep, *ptlp);
	if (range)
		mmu_notifier_invalidate_range_end(range);
out:
	return -EINVAL;
}

static inline int follow_pte(struct mm_struct *mm, unsigned long address,
			     pte_t **ptepp, spinlock_t **ptlp)
{
	int res;

	/* (void) is needed to make gcc happy */
	(void) __cond_lock(*ptlp,
			   !(res = __follow_pte_pmd(mm, address, NULL,
						    ptepp, NULL, ptlp)));
	return res;
}

int follow_pte_pmd(struct mm_struct *mm, unsigned long address,
		   struct mmu_notifier_range *range,
		   pte_t **ptepp, pmd_t **pmdpp, spinlock_t **ptlp)
{
	int res;

	/* (void) is needed to make gcc happy */
	(void) __cond_lock(*ptlp,
			   !(res = __follow_pte_pmd(mm, address, range,
						    ptepp, pmdpp, ptlp)));
	return res;
}
EXPORT_SYMBOL(follow_pte_pmd);

/**
 * follow_pfn - look up PFN at a user virtual address
 * @vma: memory mapping
 * @address: user virtual address
 * @pfn: location to store found PFN
 *
 * Only IO mappings and raw PFN mappings are allowed.
 *
 * Return: zero and the pfn at @pfn on success, -ve otherwise.
 */
int follow_pfn(struct vm_area_struct *vma, unsigned long address,
	unsigned long *pfn)
{
	int ret = -EINVAL;
	spinlock_t *ptl;
	pte_t *ptep;

	if (!(vma->vm_flags & (VM_IO | VM_PFNMAP)))
		return ret;

	ret = follow_pte(vma->vm_mm, address, &ptep, &ptl);
	if (ret)
		return ret;
	*pfn = pte_pfn(*ptep);
	pte_unmap_unlock(ptep, ptl);
	return 0;
}
EXPORT_SYMBOL(follow_pfn);

#ifdef CONFIG_HAVE_IOREMAP_PROT
int follow_phys(struct vm_area_struct *vma,
		unsigned long address, unsigned int flags,
		unsigned long *prot, resource_size_t *phys)
{
	int ret = -EINVAL;
	pte_t *ptep, pte;
	spinlock_t *ptl;

	if (!(vma->vm_flags & (VM_IO | VM_PFNMAP)))
		goto out;

	if (follow_pte(vma->vm_mm, address, &ptep, &ptl))
		goto out;
	pte = *ptep;

	if ((flags & FOLL_WRITE) && !pte_write(pte))
		goto unlock;

	*prot = pgprot_val(pte_pgprot(pte));
	*phys = (resource_size_t)pte_pfn(pte) << PAGE_SHIFT;

	ret = 0;
unlock:
	pte_unmap_unlock(ptep, ptl);
out:
	return ret;
}

int generic_access_phys(struct vm_area_struct *vma, unsigned long addr,
			void *buf, int len, int write)
{
	resource_size_t phys_addr;
	unsigned long prot = 0;
	void __iomem *maddr;
	int offset = addr & (PAGE_SIZE-1);

	if (follow_phys(vma, addr, write, &prot, &phys_addr))
		return -EINVAL;

	maddr = ioremap_prot(phys_addr, PAGE_ALIGN(len + offset), prot);
	if (!maddr)
		return -ENOMEM;

	if (write)
		memcpy_toio(maddr + offset, buf, len);
	else
		memcpy_fromio(buf, maddr + offset, len);
	iounmap(maddr);

	return len;
}
EXPORT_SYMBOL_GPL(generic_access_phys);
#endif

/*
 * Access another process' address space as given in mm.  If non-NULL, use the
 * given task for page fault accounting.
 */
int __access_remote_vm(struct task_struct *tsk, struct mm_struct *mm,
		unsigned long addr, void *buf, int len, unsigned int gup_flags)
{
	struct vm_area_struct *vma;
	void *old_buf = buf;
	int write = gup_flags & FOLL_WRITE;

	down_read(&mm->mmap_sem);
	/* ignore errors, just check how much was successfully transferred */
	while (len) {
		int bytes, ret, offset;
		void *maddr;
		struct page *page = NULL;

		ret = get_user_pages_remote(tsk, mm, addr, 1,
				gup_flags, &page, &vma, NULL);
		if (ret <= 0) {
#ifndef CONFIG_HAVE_IOREMAP_PROT
			break;
#else
			/*
			 * Check if this is a VM_IO | VM_PFNMAP VMA, which
			 * we can access using slightly different code.
			 */
			vma = find_vma(mm, addr);
			if (!vma || vma->vm_start > addr)
				break;
			if (vma->vm_ops && vma->vm_ops->access)
				ret = vma->vm_ops->access(vma, addr, buf,
							  len, write);
			if (ret <= 0)
				break;
			bytes = ret;
#endif
		} else {
			bytes = len;
			offset = addr & (PAGE_SIZE-1);
			if (bytes > PAGE_SIZE-offset)
				bytes = PAGE_SIZE-offset;

			maddr = kmap(page);
			if (write) {
				copy_to_user_page(vma, page, addr,
						  maddr + offset, buf, bytes);
				set_page_dirty_lock(page);
			} else {
				copy_from_user_page(vma, page, addr,
						    buf, maddr + offset, bytes);
			}
			kunmap(page);
			put_page(page);
		}
		len -= bytes;
		buf += bytes;
		addr += bytes;
	}
	up_read(&mm->mmap_sem);

	return buf - old_buf;
}

/**
 * access_remote_vm - access another process' address space
 * @mm:		the mm_struct of the target address space
 * @addr:	start address to access
 * @buf:	source or destination buffer
 * @len:	number of bytes to transfer
 * @gup_flags:	flags modifying lookup behaviour
 *
 * The caller must hold a reference on @mm.
 *
 * Return: number of bytes copied from source to destination.
 */
int access_remote_vm(struct mm_struct *mm, unsigned long addr,
		void *buf, int len, unsigned int gup_flags)
{
	return __access_remote_vm(NULL, mm, addr, buf, len, gup_flags);
}

/*
 * Access another process' address space.
 * Source/target buffer must be kernel space,
 * Do not walk the page table directly, use get_user_pages
 */
int access_process_vm(struct task_struct *tsk, unsigned long addr,
		void *buf, int len, unsigned int gup_flags)
{
	struct mm_struct *mm;
	int ret;

	mm = get_task_mm(tsk);
	if (!mm)
		return 0;

	ret = __access_remote_vm(tsk, mm, addr, buf, len, gup_flags);

	mmput(mm);

	return ret;
}
EXPORT_SYMBOL_GPL(access_process_vm);

/*
 * Print the name of a VMA.
 */
void print_vma_addr(char *prefix, unsigned long ip)
{
	struct mm_struct *mm = current->mm;
	struct vm_area_struct *vma;

	/*
	 * we might be running from an atomic context so we cannot sleep
	 */
	if (!down_read_trylock(&mm->mmap_sem))
		return;

	vma = find_vma(mm, ip);
	if (vma && vma->vm_file) {
		struct file *f = vma->vm_file;
		char *buf = (char *)__get_free_page(GFP_NOWAIT);
		if (buf) {
			char *p;

			p = file_path(f, buf, PAGE_SIZE);
			if (IS_ERR(p))
				p = "?";
			printk("%s%s[%lx+%lx]", prefix, kbasename(p),
					vma->vm_start,
					vma->vm_end - vma->vm_start);
			free_page((unsigned long)buf);
		}
	}
	up_read(&mm->mmap_sem);
}

#if defined(CONFIG_PROVE_LOCKING) || defined(CONFIG_DEBUG_ATOMIC_SLEEP)
void __might_fault(const char *file, int line)
{
	/*
	 * Some code (nfs/sunrpc) uses socket ops on kernel memory while
	 * holding the mmap_sem, this is safe because kernel memory doesn't
	 * get paged out, therefore we'll never actually fault, and the
	 * below annotations will generate false positives.
	 */
	if (uaccess_kernel())
		return;
	if (pagefault_disabled())
		return;
	__might_sleep(file, line, 0);
#if defined(CONFIG_DEBUG_ATOMIC_SLEEP)
	if (current->mm)
		might_lock_read(&current->mm->mmap_sem);
#endif
}
EXPORT_SYMBOL(__might_fault);
#endif

#if defined(CONFIG_TRANSPARENT_HUGEPAGE) || defined(CONFIG_HUGETLBFS)
/*
 * Process all subpages of the specified huge page with the specified
 * operation.  The target subpage will be processed last to keep its
 * cache lines hot.
 */
static inline void process_huge_page(
	unsigned long addr_hint, unsigned int pages_per_huge_page,
	void (*process_subpage)(unsigned long addr, int idx, void *arg),
	void *arg)
{
	int i, n, base, l;
	unsigned long addr = addr_hint &
		~(((unsigned long)pages_per_huge_page << PAGE_SHIFT) - 1);

	/* Process target subpage last to keep its cache lines hot */
	might_sleep();
	n = (addr_hint - addr) / PAGE_SIZE;
	if (2 * n <= pages_per_huge_page) {
		/* If target subpage in first half of huge page */
		base = 0;
		l = n;
		/* Process subpages at the end of huge page */
		for (i = pages_per_huge_page - 1; i >= 2 * n; i--) {
			cond_resched();
			process_subpage(addr + i * PAGE_SIZE, i, arg);
		}
	} else {
		/* If target subpage in second half of huge page */
		base = pages_per_huge_page - 2 * (pages_per_huge_page - n);
		l = pages_per_huge_page - n;
		/* Process subpages at the begin of huge page */
		for (i = 0; i < base; i++) {
			cond_resched();
			process_subpage(addr + i * PAGE_SIZE, i, arg);
		}
	}
	/*
	 * Process remaining subpages in left-right-left-right pattern
	 * towards the target subpage
	 */
	for (i = 0; i < l; i++) {
		int left_idx = base + i;
		int right_idx = base + 2 * l - 1 - i;

		cond_resched();
		process_subpage(addr + left_idx * PAGE_SIZE, left_idx, arg);
		cond_resched();
		process_subpage(addr + right_idx * PAGE_SIZE, right_idx, arg);
	}
}

static void clear_gigantic_page(struct page *page,
				unsigned long addr,
				unsigned int pages_per_huge_page)
{
	int i;
	struct page *p = page;

	might_sleep();
	for (i = 0; i < pages_per_huge_page;
	     i++, p = mem_map_next(p, page, i)) {
		cond_resched();
		clear_user_highpage(p, addr + i * PAGE_SIZE);
	}
}

static void clear_subpage(unsigned long addr, int idx, void *arg)
{
	struct page *page = arg;

	clear_user_highpage(page + idx, addr);
}

void clear_huge_page(struct page *page,
		     unsigned long addr_hint, unsigned int pages_per_huge_page)
{
	unsigned long addr = addr_hint &
		~(((unsigned long)pages_per_huge_page << PAGE_SHIFT) - 1);

	if (unlikely(pages_per_huge_page > MAX_ORDER_NR_PAGES)) {
		clear_gigantic_page(page, addr, pages_per_huge_page);
		return;
	}

	process_huge_page(addr_hint, pages_per_huge_page, clear_subpage, page);
}

static void copy_user_gigantic_page(struct page *dst, struct page *src,
				    unsigned long addr,
				    struct vm_area_struct *vma,
				    unsigned int pages_per_huge_page)
{
	int i;
	struct page *dst_base = dst;
	struct page *src_base = src;

	for (i = 0; i < pages_per_huge_page; ) {
		cond_resched();
		copy_user_highpage(dst, src, addr + i*PAGE_SIZE, vma);

		i++;
		dst = mem_map_next(dst, dst_base, i);
		src = mem_map_next(src, src_base, i);
	}
}

struct copy_subpage_arg {
	struct page *dst;
	struct page *src;
	struct vm_area_struct *vma;
};

static void copy_subpage(unsigned long addr, int idx, void *arg)
{
	struct copy_subpage_arg *copy_arg = arg;

	copy_user_highpage(copy_arg->dst + idx, copy_arg->src + idx,
			   addr, copy_arg->vma);
}

void copy_user_huge_page(struct page *dst, struct page *src,
			 unsigned long addr_hint, struct vm_area_struct *vma,
			 unsigned int pages_per_huge_page)
{
	unsigned long addr = addr_hint &
		~(((unsigned long)pages_per_huge_page << PAGE_SHIFT) - 1);
	struct copy_subpage_arg arg = {
		.dst = dst,
		.src = src,
		.vma = vma,
	};

	if (unlikely(pages_per_huge_page > MAX_ORDER_NR_PAGES)) {
		copy_user_gigantic_page(dst, src, addr, vma,
					pages_per_huge_page);
		return;
	}

	process_huge_page(addr_hint, pages_per_huge_page, copy_subpage, &arg);
}

long copy_huge_page_from_user(struct page *dst_page,
				const void __user *usr_src,
				unsigned int pages_per_huge_page,
				bool allow_pagefault)
{
	void *src = (void *)usr_src;
	void *page_kaddr;
	unsigned long i, rc = 0;
	unsigned long ret_val = pages_per_huge_page * PAGE_SIZE;

	for (i = 0; i < pages_per_huge_page; i++) {
		if (allow_pagefault)
			page_kaddr = kmap(dst_page + i);
		else
			page_kaddr = kmap_atomic(dst_page + i);
		rc = copy_from_user(page_kaddr,
				(const void __user *)(src + i * PAGE_SIZE),
				PAGE_SIZE);
		if (allow_pagefault)
			kunmap(dst_page + i);
		else
			kunmap_atomic(page_kaddr);

		ret_val -= (PAGE_SIZE - rc);
		if (rc)
			break;

		cond_resched();
	}
	return ret_val;
}
#endif /* CONFIG_TRANSPARENT_HUGEPAGE || CONFIG_HUGETLBFS */

#if USE_SPLIT_PTE_PTLOCKS && ALLOC_SPLIT_PTLOCKS

static struct kmem_cache *page_ptl_cachep;

void __init ptlock_cache_init(void)
{
	page_ptl_cachep = kmem_cache_create("page->ptl", sizeof(spinlock_t), 0,
			SLAB_PANIC, NULL);
}

bool ptlock_alloc(struct page *page)
{
	spinlock_t *ptl;

	ptl = kmem_cache_alloc(page_ptl_cachep, GFP_KERNEL);
	if (!ptl)
		return false;
	page->ptl = ptl;
	return true;
}

void ptlock_free(struct page *page)
{
	kmem_cache_free(page_ptl_cachep, page->ptl);
}
#endif<|MERGE_RESOLUTION|>--- conflicted
+++ resolved
@@ -1011,12 +1011,8 @@
 	is_cow = is_cow_mapping(vma->vm_flags);
 
 	if (is_cow) {
-<<<<<<< HEAD
-		mmu_notifier_range_init(&range, src_mm, addr, end);
-=======
 		mmu_notifier_range_init(&range, MMU_NOTIFY_PROTECTION_PAGE,
 					0, vma, src_mm, addr, end);
->>>>>>> 0ecfebd2
 		mmu_notifier_invalidate_range_start(&range);
 	}
 
@@ -1340,12 +1336,8 @@
 {
 	struct mmu_notifier_range range;
 
-<<<<<<< HEAD
-	mmu_notifier_range_init(&range, vma->vm_mm, start_addr, end_addr);
-=======
 	mmu_notifier_range_init(&range, MMU_NOTIFY_UNMAP, 0, vma, vma->vm_mm,
 				start_addr, end_addr);
->>>>>>> 0ecfebd2
 	mmu_notifier_invalidate_range_start(&range);
 	for ( ; vma && vma->vm_start < end_addr; vma = vma->vm_next)
 		unmap_single_vma(tlb, vma, start_addr, end_addr, NULL);
@@ -1367,12 +1359,8 @@
 	struct mmu_gather tlb;
 
 	lru_add_drain();
-<<<<<<< HEAD
-	mmu_notifier_range_init(&range, vma->vm_mm, start, start + size);
-=======
 	mmu_notifier_range_init(&range, MMU_NOTIFY_CLEAR, 0, vma, vma->vm_mm,
 				start, start + size);
->>>>>>> 0ecfebd2
 	tlb_gather_mmu(&tlb, vma->vm_mm, start, range.end);
 	update_hiwater_rss(vma->vm_mm);
 	mmu_notifier_invalidate_range_start(&range);
@@ -1398,12 +1386,8 @@
 	struct mmu_gather tlb;
 
 	lru_add_drain();
-<<<<<<< HEAD
-	mmu_notifier_range_init(&range, vma->vm_mm, address, address + size);
-=======
 	mmu_notifier_range_init(&range, MMU_NOTIFY_CLEAR, 0, vma, vma->vm_mm,
 				address, address + size);
->>>>>>> 0ecfebd2
 	tlb_gather_mmu(&tlb, vma->vm_mm, address, range.end);
 	update_hiwater_rss(vma->vm_mm);
 	mmu_notifier_invalidate_range_start(&range);
@@ -2381,12 +2365,8 @@
 
 	__SetPageUptodate(new_page);
 
-<<<<<<< HEAD
-	mmu_notifier_range_init(&range, mm, vmf->address & PAGE_MASK,
-=======
 	mmu_notifier_range_init(&range, MMU_NOTIFY_CLEAR, 0, vma, mm,
 				vmf->address & PAGE_MASK,
->>>>>>> 0ecfebd2
 				(vmf->address & PAGE_MASK) + PAGE_SIZE);
 	mmu_notifier_invalidate_range_start(&range);
 
@@ -4211,14 +4191,9 @@
 			goto out;
 
 		if (range) {
-<<<<<<< HEAD
-			mmu_notifier_range_init(range, mm, address & PMD_MASK,
-					     (address & PMD_MASK) + PMD_SIZE);
-=======
 			mmu_notifier_range_init(range, MMU_NOTIFY_CLEAR, 0,
 						NULL, mm, address & PMD_MASK,
 						(address & PMD_MASK) + PMD_SIZE);
->>>>>>> 0ecfebd2
 			mmu_notifier_invalidate_range_start(range);
 		}
 		*ptlp = pmd_lock(mm, pmd);
@@ -4235,14 +4210,9 @@
 		goto out;
 
 	if (range) {
-<<<<<<< HEAD
-		mmu_notifier_range_init(range, mm, address & PAGE_MASK,
-				     (address & PAGE_MASK) + PAGE_SIZE);
-=======
 		mmu_notifier_range_init(range, MMU_NOTIFY_CLEAR, 0, NULL, mm,
 					address & PAGE_MASK,
 					(address & PAGE_MASK) + PAGE_SIZE);
->>>>>>> 0ecfebd2
 		mmu_notifier_invalidate_range_start(range);
 	}
 	ptep = pte_offset_map_lock(mm, pmd, address, ptlp);
