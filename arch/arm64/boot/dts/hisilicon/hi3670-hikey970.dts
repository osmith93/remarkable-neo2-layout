// SPDX-License-Identifier: GPL-2.0
/*
 * dts file for Hisilicon HiKey970 Development Board
 *
 * Copyright (C) 2016, Hisilicon Ltd.
 * Copyright (C) 2018, Linaro Ltd.
 *
 */

/dts-v1/;
#include <dt-bindings/gpio/gpio.h>

#include "hi3670.dtsi"
#include "hikey970-pinctrl.dtsi"

/ {
	model = "HiKey970";
	compatible = "hisilicon,hi3670-hikey970", "hisilicon,hi3670";

	aliases {
<<<<<<< HEAD
=======
		mshc1 = &dwmmc1;
		mshc2 = &dwmmc2;
>>>>>>> 0ecfebd2
		serial0 = &uart0;
		serial1 = &uart1;
		serial2 = &uart2;
		serial3 = &uart3;
		serial4 = &uart4;
		serial5 = &uart5;
		serial6 = &uart6;       /* console UART */
	};

	chosen {
		stdout-path = "serial6:115200n8";
	};

	memory@0 {
		device_type = "memory";
		/* expect bootloader to fill in this region */
		reg = <0x0 0x0 0x0 0x0>;
	};

	sd_1v8: regulator-1v8 {
		compatible = "regulator-fixed";
		regulator-name = "fixed-1.8V";
		regulator-min-microvolt = <1800000>;
		regulator-max-microvolt = <1800000>;
		regulator-always-on;
	};

	sd_3v3: regulator-3v3 {
		compatible = "regulator-fixed";
		regulator-name = "fixed-3.3V";
		regulator-min-microvolt = <3300000>;
		regulator-max-microvolt = <3300000>;
		regulator-boot-on;
		regulator-always-on;
	};

	wlan_en: wlan-en-1-8v {
		compatible = "regulator-fixed";
		regulator-name = "wlan-en-regulator";
		regulator-min-microvolt = <1800000>;
		regulator-max-microvolt = <1800000>;

		/* GPIO_051_WIFI_EN */
		gpio = <&gpio6 3 0>;

		/* WLAN card specific delay */
		startup-delay-us = <70000>;
		enable-active-high;
	};
};

/*
 * Legend: proper name = the GPIO line is used as GPIO
 *         NC = not connected (pin out but not routed from the chip to
 *              anything the board)
 *         "[PER]" = pin is muxed for [peripheral] (not GPIO)
 *         "" = no idea, schematic doesn't say, could be
 *              unrouted (not connected to any external pin)
 *         LSEC = Low Speed External Connector
 *         HSEC = High Speed External Connector
 *
 * Line names are taken from "hikey970-schematics.pdf" from HiSilicon.
 *
 * For the lines routed to the external connectors the
 * lines are named after the 96Boards CE Specification 1.0,
 * Appendix "Expansion Connector Signal Description".
 *
 * When the 96Board naming of a line and the schematic name of
 * the same line are in conflict, the 96Board specification
 * takes precedence, which means that the external UART on the
 * LSEC is named UART0 while the schematic and SoC names this
 * UART2. This is only for the informational lines i.e. "[FOO]",
 * the GPIO named lines "GPIO-A" thru "GPIO-L" are the only
 * ones actually used for GPIO.
 */
&gpio0 {
	/* GPIO_000-GPIO_007 */
	gpio-line-names =
		"",
		"TP901", /* TEST_MODE connected to TP901 */
		"",
		"GPIO_003_USB_HUB_RESET_N",
		"NC",
		"[AP_GPS_REF_CLK]",
		"[I2C3_SCL]",
		"[I2C3_SDA]";
};

&gpio1 {
	/* GPIO_008-GPIO_015 */
	gpio-line-names =
		"[UART0_CTS]", /* LSEC pin 3: GPIO_008_UART2_CTS_N */
		"[UART0_RTS]", /* LSEC pin 9: GPIO_009_UART2_RTS_N */
		"[UART0_TXD]", /* LSEC pin 5: GPIO_010_UART2_TXD */
		"[UART0_RXD]", /* LSEC pin 7: GPIO_011_UART2_RXD */
		"[USER_LED5]",
		"GPIO-I", /* LSEC pin 31: GPIO_013_CAM0_RST_N */
		"[USER_LED3]",
		"[USER_LED4]";
};

&gpio2 {
	/* GPIO_016-GPIO_023 */
	gpio-line-names =
		"GPIO-G", /* LSEC pin 29: GPIO_016_LCD_TE0 */
		"[CSI0_MCLK]", /* HSEC pin 15: ISP_CCLK0_MCAM */
		"[CSI1_MCLK]", /* HSEC pin 17: ISP_CCLK1_SCAM */
		"GPIO_019_BT_ACTIVE",
		"[I2C2_SCL]", /* HSEC pin 32: ISP_SCL0 */
		"[I2C2_SDA]", /* HSEC pin 34: ISP_SDA0 */
		"[I2C3_SCL]", /* HSEC pin 36: ISP_SCL1 */
		"[I2C3_SDA]"; /* HSEC pin 38: ISP_SDA1 */
};

&gpio3 {
	/* GPIO_024-GPIO_031 */
	gpio-line-names =
		"GPIO_024_WIFI_ACTIVE",
		"GPIO_025_PERST_M.2",
		"[I2C4_SCL]",
		"[I2C4_SDA]",
		"NC",
		"GPIO-H", /* LSEC pin 30: GPIO_029_LCD_RST_N */
		"[USER_LED1]",
		"GPIO-L"; /* LSEC pin 34: GPIO_031 */
};

&gpio4 {
	/* GPIO_032-GPIO_039 */
	gpio-line-names =
		"GPIO-K", /* LSEC pin 33: GPIO_032_CAM1_RST_N */
		"GPIO_033_PMU1_EN",
		"GPIO_034_USBSW_SEL",
		/*
		 * These two pins should be used for SD(IO) data according
		 * to the 96boards specification but seems to be repurposed
		 * for UART 0. They are however named according to the spec.
		 */
		"[SD_DAT1]", /* HSEC pin 3: GPIO_035_UART0_RXD */
		"[SD_DAT2]", /* HSEC pin 5: GPIO_036_UART0_TXD */
		"[UART1_RXD]", /* LSEC pin 13: DEBUG_UART6_RXD */
		"[UART1_TXD]", /* LSEC pin 11: DEBUG_UART6_TXD */
		"[SOC_GPS_UART3_CTS_N]"; /* TP2304 */
};

&gpio5 {
	/* GPIO_040-GPIO_047 */
	gpio-line-names =
		"[SOC_GPS_UART3_RTS_N]", /* TP2302 */
		"[SOC_GPS_UART3_RXD]", /* TP2303 */
		"[SOC_GPS_UART3_TXD]", /* TP2305 */
		"[SOC_BT_UART4_CTS_N]",
		"[SOC_BT_UART4_RTS_N]",
		"[SOC_BT_UART4_RXD]",
		"[SOC_BT_UART4_TXD]",
		"NC";
};

&gpio6 {
	/* GPIO_048-GPIO_055 */
	gpio-line-names =
		"NC",
		"GPIO_049_USER_LED6",
		"GPIO_050_CAN_RST",
		"GPIO_051_WIFI_EN",
		"GPIO-D", /* LSEC pin 26 */
		"GPIO-J", /* LSEC pin 32 */
		"GPIO_054_BT_EN",
		"[GPIO_055_SEL]";
};

&gpio7 {
	/* GPIO_056-GPIO_063 */
	gpio-line-names =
		"[PCIE_PERST_L]", "NC", "NC", "NC", "NC", "NC", "NC", "NC";
};

&gpio8 {
	/* GPIO_064-GPIO_071 */
	gpio-line-names = "NC", "NC", "NC", "NC", "NC", "NC", "NC", "NC";
};

&gpio9 {
	/* GPIO_072-GPIO_079 */
	gpio-line-names = "NC", "NC", "NC", "NC", "NC", "NC", "NC", "NC";
};

&gpio10 {
	/* GPIO_080-GPIO_087 */
	gpio-line-names = "NC", "NC", "NC", "NC", "NC", "NC", "NC", "NC";
};

&gpio11 {
	/* GPIO_088-GPIO_095 */
	gpio-line-names = "NC", "NC", "NC", "NC", "NC", "NC", "NC", "NC";
};

&gpio12 {
	/* GPIO_096-GPIO_103 */
	gpio-line-names = "NC", "", "", "", "", "", "", "";
};

&gpio13 {
	/* GPIO_104-GPIO_111 */
	gpio-line-names = "", "", "", "", "", "", "", "";
};

&gpio14 {
	/* GPIO_112-GPIO_119 */
	gpio-line-names = "", "", "", "", "", "", "", "";
};

&gpio15 {
	/* GPIO_120-GPIO_127 */
	gpio-line-names = "", "", "", "", "", "", "", "";
};

&gpio16 {
	/* GPIO_128-GPIO_135 */
	gpio-line-names =
		"[WL_SDIO_CLK]",
		"[WL_SDIO_CMD]",
		"[WL_SDIO_DATA0]",
		"[WL_SDIO_DATA1]",
		"[WL_SDIO_DATA2]",
		"[WL_SDIO_DATA3]",
		"[ETH_ISOLATE]",
		"NC";
};

&gpio17 {
	/* GPIO_136-GPIO_143 */
	gpio-line-names =
		"[MINI1CLK_EN]", "NC", "", "", "", "", "", "";
};

&gpio18 {
	/* GPIO_144-GPIO_151 */
	gpio-line-names =
		"[SPI1_SCLK]", /* HSEC pin 9: GPIO_144_SPI3_CLK */
		"[SPI1_DIN]", /* HSEC pin 11: GPIO_145_SPI3_DI */
		"[SPI1_DOUT]", /* HSEC pin 1: GPIO_146_SPI3_DO */
		"[SPI1_CS]", /* HSEC pin 7: GPIO_147_SPI3_CS0_N */
		"[POWER_INT_N]",
		"[CDMA_GPS_SYNC]",
		"GPIO_150_PEX_INTA",
		"GPIO_151_CAN_INT";
};

&gpio19 {
	/* GPIO_152-GPIO_159 */
	gpio-line-names = "", "", "", "", "", "", "", "";
};

&gpio20 {
	/* GPIO_160-GPIO_167 */
	gpio-line-names =
		"[SD_CLK]",
		"[SD_CMD]",
		"[SD_DATA0]",
		"[SD_DATA1]",
		"[SD_DATA2]",
		"[SD_DATA3]",
		"GPIO_166_ETHCLK_EN",
		"GPIO_167_USER_LED2";
};

&gpio21 {
	/* GPIO_168-GPIO_175 */
	gpio-line-names =
		"GPIO_168_GPS_EN",
		"GPIO-C", /* LSEC pin 25: GPIO_169_USIM1_CLK */
		"GPIO-E", /* LSEC pin 27: GPIO_170_USIM1_RST */
		"GPIO-B", /* LSEC pin 24: GPIO_171_USIM1_DATA */
		"", "", "", "", "";
};

&gpio22 {
	/* GPIO_176-GPIO_183 */
	gpio-line-names =
		"[PMU_PWR_HOLD]",
		"GPIO_177_WL_WAKEUP_AP",
		"[JTAG_TCK]",
		"[JTAG_TMS]",
		"[JTAG_TDI]",
		"[JTAG_TMS]",
		"GPIO_182_FATAL_ERR",
		"NC";
};

&gpio23 {
	/* GPIO_184-GPIO_191 */
	gpio-line-names =
		"GPIO_184_JTAG_SEL",
		"GPIO-F", /* LSEC pin 28: GPIO_185_LCD_BL_PWM */
		"[I2C0_SCL]", /* LSEC pin 15: GPIO_186_I2C0_SCL */
		"[I2C0_SDA]", /* LSEC pin 17: GPIO_187_I2C0_SDA */
		"[GPIO_188_I2C1_SCL]", /* Actual SoC I2C1_SCL */
		"[GPIO_189_I2C1_SDA]", /* Actual SoC I2C1_SDA */
		"[I2C1_SCL]", /* LSEC pin 19: GPIO_190_I2C2_SCL */
		"[I2C2_SDA]"; /* LSEC pin 21: GPIO_191_I2C2_SDA */
};

&gpio24 {
	/* GPIO_192-GPIO_199 */
	gpio-line-names =
		"[SD_LED]",
		"NC",
		"[PCM_DI]", /* LSEC pin 22: GPIO_194_I2S0_DI */
		"[PCM_DO]", /* LSEC pin 20: GPIO_195_I2S0_DO */
		"[PCM_CLK]", /* LSEC pin 18: GPIO_196_I2S0_XCLK */
		"[PCM_FS]", /* LSEC pin 16: GPIO_197_I2S0_XFS */
		"",
		"[I2S2_DO]";
};

&gpio25 {
	/* GPIO_200-GPIO_207 */
	gpio-line-names =
		"[I2S2_XCLK]",
		"[I2S2_XFS]",
		"GPIO_202_PERST_ETH",
		"GPIO_203_PWRON_DET",
		"GPIO_204_PMU1_IRQ_N",
		"GPIO_205_SD_DET",
		"GPIO_206_GPS_MOTION_INT",
		"GPIO_207_HDMI_SEL";
};

&gpio26 {
	/* GPIO_208-GPIO_215 */
	gpio-line-names =
		"GPIO-A", /* LSEC pin 23: GPIO_208_WAKEUP_SOC */
		"GPIO_209_VBUS_TYPEC",
		"NC",
		"NC",
		"NC",
		"[SPI0_SCLK]", /* LSEC pin 8: GPIO_213_SPI2_CLK */
		"[SPI0_DIN]", /* LSEC pin 10: GPIO_214_SPI2_DI */
		"[SPI0_DOUT]"; /* LSEC pin 14: GPIO_215_SPI2_DO */
};

&gpio27 {
	/* GPIO_216-GPIO_223 */
	gpio-line-names =
		"[SPI0_CS]", /* LSEC pin 12: GPIO_216_SPI2_CS0_N */
		"GPIO_217_HDMI_PD",
		"GPIO_218_GPS_WAKEUP_AP",
		"GPIO_219_M.2CLK_EN",
		"GPIO_220_PERST_MINI",
		"GPIO_221_CC_INT",
		"[PCIE_CLKREQ_L]",
		"NC";
};

&gpio28 {
	/* GPIO_224-GPIO_231 */
	gpio-line-names =
		"[PMU0_INT]",
		"[SPMI_DATA]",
		"[SPMI_CLK]",
		"[CAN_SPI_CLK]",
		"[CAN_SPI_DI]",
		"[CAN_SPI_DO]",
		"[CAN_SPI_CS]",
		"GPIO_231_HDMI_INT";
};

&dwmmc1 {
	bus-width = <0x4>;
	sd-uhs-sdr12;
	sd-uhs-sdr25;
	sd-uhs-sdr50;
	sd-uhs-sdr104;
	cap-sd-highspeed;
	disable-wp;
	cd-inverted;
	cd-gpios = <&gpio25 5 GPIO_ACTIVE_HIGH>;
	pinctrl-names = "default";
	pinctrl-0 = <&sd_pmx_func
		     &sd_clk_cfg_func
		     &sd_cfg_func>;
	vmmc-supply = <&sd_3v3>;
	vqmmc-supply = <&sd_1v8>;
	status = "okay";
};

&dwmmc2 { /* WIFI */
	bus-width = <0x4>;
	non-removable;
	broken-cd;
	cap-power-off-card;
	pinctrl-names = "default";
	pinctrl-0 = <&sdio_pmx_func
		     &sdio_clk_cfg_func
		     &sdio_cfg_func>;
	/* WL_EN */
	vmmc-supply = <&wlan_en>;
	status = "ok";

	wlcore: wlcore@2 {
		compatible = "ti,wl1837";
		reg = <2>;      /* sdio func num */
		/* WL_IRQ, GPIO_177_WL_WAKEUP_AP */
		interrupt-parent = <&gpio22>;
		interrupts = <1 IRQ_TYPE_EDGE_RISING>;
	};
};

&uart0 {
	/* On High speed expansion header */
	label = "HS-UART0";
	status = "okay";
};

&uart2 {
	/* On Low speed expansion header */
	label = "LS-UART0";
	status = "okay";
};

/*
 * Legend: proper name = the GPIO line is used as GPIO
 *         NC = not connected (pin out but not routed from the chip to
 *              anything the board)
 *         "[PER]" = pin is muxed for [peripheral] (not GPIO)
 *         "" = no idea, schematic doesn't say, could be
 *              unrouted (not connected to any external pin)
 *         LSEC = Low Speed External Connector
 *         HSEC = High Speed External Connector
 *
 * Line names are taken from "hikey970-schematics.pdf" from HiSilicon.
 *
 * For the lines routed to the external connectors the
 * lines are named after the 96Boards CE Specification 1.0,
 * Appendix "Expansion Connector Signal Description".
 *
 * When the 96Board naming of a line and the schematic name of
 * the same line are in conflict, the 96Board specification
 * takes precedence, which means that the external UART on the
 * LSEC is named UART0 while the schematic and SoC names this
 * UART2. This is only for the informational lines i.e. "[FOO]",
 * the GPIO named lines "GPIO-A" thru "GPIO-L" are the only
 * ones actually used for GPIO.
 */
&gpio0 {
	/* GPIO_000-GPIO_007 */
	gpio-line-names =
		"",
		"TP901", /* TEST_MODE connected to TP901 */
		"",
		"GPIO_003_USB_HUB_RESET_N",
		"NC",
		"[AP_GPS_REF_CLK]",
		"[I2C3_SCL]",
		"[I2C3_SDA]";
};

&gpio1 {
	/* GPIO_008-GPIO_015 */
	gpio-line-names =
		"[UART0_CTS]", /* LSEC pin 3: GPIO_008_UART2_CTS_N */
		"[UART0_RTS]", /* LSEC pin 9: GPIO_009_UART2_RTS_N */
		"[UART0_TXD]", /* LSEC pin 5: GPIO_010_UART2_TXD */
		"[UART0_RXD]", /* LSEC pin 7: GPIO_011_UART2_RXD */
		"[USER_LED5]",
		"GPIO-I", /* LSEC pin 31: GPIO_013_CAM0_RST_N */
		"[USER_LED3]",
		"[USER_LED4]";
};

&gpio2 {
	/* GPIO_016-GPIO_023 */
	gpio-line-names =
		"GPIO-G", /* LSEC pin 29: GPIO_016_LCD_TE0 */
		"[CSI0_MCLK]", /* HSEC pin 15: ISP_CCLK0_MCAM */
		"[CSI1_MCLK]", /* HSEC pin 17: ISP_CCLK1_SCAM */
		"GPIO_019_BT_ACTIVE",
		"[I2C2_SCL]", /* HSEC pin 32: ISP_SCL0 */
		"[I2C2_SDA]", /* HSEC pin 34: ISP_SDA0 */
		"[I2C3_SCL]", /* HSEC pin 36: ISP_SCL1 */
		"[I2C3_SDA]"; /* HSEC pin 38: ISP_SDA1 */
};

&gpio3 {
	/* GPIO_024-GPIO_031 */
	gpio-line-names =
		"GPIO_024_WIFI_ACTIVE",
		"GPIO_025_PERST_M.2",
		"[I2C4_SCL]",
		"[I2C4_SDA]",
		"NC",
		"GPIO-H", /* LSEC pin 30: GPIO_029_LCD_RST_N */
		"[USER_LED1]",
		"GPIO-L"; /* LSEC pin 34: GPIO_031 */
};

&gpio4 {
	/* GPIO_032-GPIO_039 */
	gpio-line-names =
		"GPIO-K", /* LSEC pin 33: GPIO_032_CAM1_RST_N */
		"GPIO_033_PMU1_EN",
		"GPIO_034_USBSW_SEL",
		/*
		 * These two pins should be used for SD(IO) data according
		 * to the 96boards specification but seems to be repurposed
		 * for UART 0. They are however named according to the spec.
		 */
		"[SD_DAT1]", /* HSEC pin 3: GPIO_035_UART0_RXD */
		"[SD_DAT2]", /* HSEC pin 5: GPIO_036_UART0_TXD */
		"[UART1_RXD]", /* LSEC pin 13: DEBUG_UART6_RXD */
		"[UART1_TXD]", /* LSEC pin 11: DEBUG_UART6_TXD */
		"[SOC_GPS_UART3_CTS_N]"; /* TP2304 */
};

&gpio5 {
	/* GPIO_040-GPIO_047 */
	gpio-line-names =
		"[SOC_GPS_UART3_RTS_N]", /* TP2302 */
		"[SOC_GPS_UART3_RXD]", /* TP2303 */
		"[SOC_GPS_UART3_TXD]", /* TP2305 */
		"[SOC_BT_UART4_CTS_N]",
		"[SOC_BT_UART4_RTS_N]",
		"[SOC_BT_UART4_RXD]",
		"[SOC_BT_UART4_TXD]",
		"NC";
};

&gpio6 {
	/* GPIO_048-GPIO_055 */
	gpio-line-names =
		"NC",
		"GPIO_049_USER_LED6",
		"GPIO_050_CAN_RST",
		"GPIO_051_WIFI_EN",
		"GPIO-D", /* LSEC pin 26 */
		"GPIO-J", /* LSEC pin 32 */
		"GPIO_054_BT_EN",
		"[GPIO_055_SEL]";
};

&gpio7 {
	/* GPIO_056-GPIO_063 */
	gpio-line-names =
		"[PCIE_PERST_L]", "NC", "NC", "NC", "NC", "NC", "NC", "NC";
};

&gpio8 {
	/* GPIO_064-GPIO_071 */
	gpio-line-names = "NC", "NC", "NC", "NC", "NC", "NC", "NC", "NC";
};

&gpio9 {
	/* GPIO_072-GPIO_079 */
	gpio-line-names = "NC", "NC", "NC", "NC", "NC", "NC", "NC", "NC";
};

&gpio10 {
	/* GPIO_080-GPIO_087 */
	gpio-line-names = "NC", "NC", "NC", "NC", "NC", "NC", "NC", "NC";
};

&gpio11 {
	/* GPIO_088-GPIO_095 */
	gpio-line-names = "NC", "NC", "NC", "NC", "NC", "NC", "NC", "NC";
};

&gpio12 {
	/* GPIO_096-GPIO_103 */
	gpio-line-names = "NC", "", "", "", "", "", "", "";
};

&gpio13 {
	/* GPIO_104-GPIO_111 */
	gpio-line-names = "", "", "", "", "", "", "", "";
};

&gpio14 {
	/* GPIO_112-GPIO_119 */
	gpio-line-names = "", "", "", "", "", "", "", "";
};

&gpio15 {
	/* GPIO_120-GPIO_127 */
	gpio-line-names = "", "", "", "", "", "", "", "";
};

&gpio16 {
	/* GPIO_128-GPIO_135 */
	gpio-line-names =
		"[WL_SDIO_CLK]",
		"[WL_SDIO_CMD]",
		"[WL_SDIO_DATA0]",
		"[WL_SDIO_DATA1]",
		"[WL_SDIO_DATA2]",
		"[WL_SDIO_DATA3]",
		"[ETH_ISOLATE]",
		"NC";
};

&gpio17 {
	/* GPIO_136-GPIO_143 */
	gpio-line-names =
		"[MINI1CLK_EN]", "NC", "", "", "", "", "", "";
};

&gpio18 {
	/* GPIO_144-GPIO_151 */
	gpio-line-names =
		"[SPI1_SCLK]", /* HSEC pin 9: GPIO_144_SPI3_CLK */
		"[SPI1_DIN]", /* HSEC pin 11: GPIO_145_SPI3_DI */
		"[SPI1_DOUT]", /* HSEC pin 1: GPIO_146_SPI3_DO */
		"[SPI1_CS]", /* HSEC pin 7: GPIO_147_SPI3_CS0_N */
		"[POWER_INT_N]",
		"[CDMA_GPS_SYNC]",
		"GPIO_150_PEX_INTA",
		"GPIO_151_CAN_INT";
};

&gpio19 {
	/* GPIO_152-GPIO_159 */
	gpio-line-names = "", "", "", "", "", "", "", "";
};

&gpio20 {
	/* GPIO_160-GPIO_167 */
	gpio-line-names =
		"[SD_CLK]",
		"[SD_CMD]",
		"[SD_DATA0]",
		"[SD_DATA1]",
		"[SD_DATA2]",
		"[SD_DATA3]",
		"GPIO_166_ETHCLK_EN",
		"GPIO_167_USER_LED2";
};

&gpio21 {
	/* GPIO_168-GPIO_175 */
	gpio-line-names =
		"GPIO_168_GPS_EN",
		"GPIO-C", /* LSEC pin 25: GPIO_169_USIM1_CLK */
		"GPIO-E", /* LSEC pin 27: GPIO_170_USIM1_RST */
		"GPIO-B", /* LSEC pin 24: GPIO_171_USIM1_DATA */
		"", "", "", "", "";
};

&gpio22 {
	/* GPIO_176-GPIO_183 */
	gpio-line-names =
		"[PMU_PWR_HOLD]",
		"GPIO_177_WL_WAKEUP_AP",
		"[JTAG_TCK]",
		"[JTAG_TMS]",
		"[JTAG_TDI]",
		"[JTAG_TMS]",
		"GPIO_182_FATAL_ERR",
		"NC";
};

&gpio23 {
	/* GPIO_184-GPIO_191 */
	gpio-line-names =
		"GPIO_184_JTAG_SEL",
		"GPIO-F", /* LSEC pin 28: GPIO_185_LCD_BL_PWM */
		"[I2C0_SCL]", /* LSEC pin 15: GPIO_186_I2C0_SCL */
		"[I2C0_SDA]", /* LSEC pin 17: GPIO_187_I2C0_SDA */
		"[GPIO_188_I2C1_SCL]", /* Actual SoC I2C1_SCL */
		"[GPIO_189_I2C1_SDA]", /* Actual SoC I2C1_SDA */
		"[I2C1_SCL]", /* LSEC pin 19: GPIO_190_I2C2_SCL */
		"[I2C2_SDA]"; /* LSEC pin 21: GPIO_191_I2C2_SDA */
};

&gpio24 {
	/* GPIO_192-GPIO_199 */
	gpio-line-names =
		"[SD_LED]",
		"NC",
		"[PCM_DI]", /* LSEC pin 22: GPIO_194_I2S0_DI */
		"[PCM_DO]", /* LSEC pin 20: GPIO_195_I2S0_DO */
		"[PCM_CLK]", /* LSEC pin 18: GPIO_196_I2S0_XCLK */
		"[PCM_FS]", /* LSEC pin 16: GPIO_197_I2S0_XFS */
		"",
		"[I2S2_DO]";
};

&gpio25 {
	/* GPIO_200-GPIO_207 */
	gpio-line-names =
		"[I2S2_XCLK]",
		"[I2S2_XFS]",
		"GPIO_202_PERST_ETH",
		"GPIO_203_PWRON_DET",
		"GPIO_204_PMU1_IRQ_N",
		"GPIO_205_SD_DET",
		"GPIO_206_GPS_MOTION_INT",
		"GPIO_207_HDMI_SEL";
};

&gpio26 {
	/* GPIO_208-GPIO_215 */
	gpio-line-names =
		"GPIO-A", /* LSEC pin 23: GPIO_208_WAKEUP_SOC */
		"GPIO_209_VBUS_TYPEC",
		"NC",
		"NC",
		"NC",
		"[SPI0_SCLK]", /* LSEC pin 8: GPIO_213_SPI2_CLK */
		"[SPI0_DIN]", /* LSEC pin 10: GPIO_214_SPI2_DI */
		"[SPI0_DOUT]"; /* LSEC pin 14: GPIO_215_SPI2_DO */
};

&gpio27 {
	/* GPIO_216-GPIO_223 */
	gpio-line-names =
		"[SPI0_CS]", /* LSEC pin 12: GPIO_216_SPI2_CS0_N */
		"GPIO_217_HDMI_PD",
		"GPIO_218_GPS_WAKEUP_AP",
		"GPIO_219_M.2CLK_EN",
		"GPIO_220_PERST_MINI",
		"GPIO_221_CC_INT",
		"[PCIE_CLKREQ_L]",
		"NC";
};

&gpio28 {
	/* GPIO_224-GPIO_231 */
	gpio-line-names =
		"[PMU0_INT]",
		"[SPMI_DATA]",
		"[SPMI_CLK]",
		"[CAN_SPI_CLK]",
		"[CAN_SPI_DI]",
		"[CAN_SPI_DO]",
		"[CAN_SPI_CS]",
		"GPIO_231_HDMI_INT";
};

&uart0 {
	/* On High speed expansion header */
	label = "HS-UART0";
	status = "okay";
};

&uart2 {
	/* On Low speed expansion header */
	label = "LS-UART0";
	status = "okay";
};

&uart6 {
	/* On Low speed expansion header */
	label = "LS-UART1";
	status = "okay";
};<|MERGE_RESOLUTION|>--- conflicted
+++ resolved
@@ -18,11 +18,8 @@
 	compatible = "hisilicon,hi3670-hikey970", "hisilicon,hi3670";
 
 	aliases {
-<<<<<<< HEAD
-=======
 		mshc1 = &dwmmc1;
 		mshc2 = &dwmmc2;
->>>>>>> 0ecfebd2
 		serial0 = &uart0;
 		serial1 = &uart1;
 		serial2 = &uart2;
@@ -444,335 +441,6 @@
 	status = "okay";
 };
 
-/*
- * Legend: proper name = the GPIO line is used as GPIO
- *         NC = not connected (pin out but not routed from the chip to
- *              anything the board)
- *         "[PER]" = pin is muxed for [peripheral] (not GPIO)
- *         "" = no idea, schematic doesn't say, could be
- *              unrouted (not connected to any external pin)
- *         LSEC = Low Speed External Connector
- *         HSEC = High Speed External Connector
- *
- * Line names are taken from "hikey970-schematics.pdf" from HiSilicon.
- *
- * For the lines routed to the external connectors the
- * lines are named after the 96Boards CE Specification 1.0,
- * Appendix "Expansion Connector Signal Description".
- *
- * When the 96Board naming of a line and the schematic name of
- * the same line are in conflict, the 96Board specification
- * takes precedence, which means that the external UART on the
- * LSEC is named UART0 while the schematic and SoC names this
- * UART2. This is only for the informational lines i.e. "[FOO]",
- * the GPIO named lines "GPIO-A" thru "GPIO-L" are the only
- * ones actually used for GPIO.
- */
-&gpio0 {
-	/* GPIO_000-GPIO_007 */
-	gpio-line-names =
-		"",
-		"TP901", /* TEST_MODE connected to TP901 */
-		"",
-		"GPIO_003_USB_HUB_RESET_N",
-		"NC",
-		"[AP_GPS_REF_CLK]",
-		"[I2C3_SCL]",
-		"[I2C3_SDA]";
-};
-
-&gpio1 {
-	/* GPIO_008-GPIO_015 */
-	gpio-line-names =
-		"[UART0_CTS]", /* LSEC pin 3: GPIO_008_UART2_CTS_N */
-		"[UART0_RTS]", /* LSEC pin 9: GPIO_009_UART2_RTS_N */
-		"[UART0_TXD]", /* LSEC pin 5: GPIO_010_UART2_TXD */
-		"[UART0_RXD]", /* LSEC pin 7: GPIO_011_UART2_RXD */
-		"[USER_LED5]",
-		"GPIO-I", /* LSEC pin 31: GPIO_013_CAM0_RST_N */
-		"[USER_LED3]",
-		"[USER_LED4]";
-};
-
-&gpio2 {
-	/* GPIO_016-GPIO_023 */
-	gpio-line-names =
-		"GPIO-G", /* LSEC pin 29: GPIO_016_LCD_TE0 */
-		"[CSI0_MCLK]", /* HSEC pin 15: ISP_CCLK0_MCAM */
-		"[CSI1_MCLK]", /* HSEC pin 17: ISP_CCLK1_SCAM */
-		"GPIO_019_BT_ACTIVE",
-		"[I2C2_SCL]", /* HSEC pin 32: ISP_SCL0 */
-		"[I2C2_SDA]", /* HSEC pin 34: ISP_SDA0 */
-		"[I2C3_SCL]", /* HSEC pin 36: ISP_SCL1 */
-		"[I2C3_SDA]"; /* HSEC pin 38: ISP_SDA1 */
-};
-
-&gpio3 {
-	/* GPIO_024-GPIO_031 */
-	gpio-line-names =
-		"GPIO_024_WIFI_ACTIVE",
-		"GPIO_025_PERST_M.2",
-		"[I2C4_SCL]",
-		"[I2C4_SDA]",
-		"NC",
-		"GPIO-H", /* LSEC pin 30: GPIO_029_LCD_RST_N */
-		"[USER_LED1]",
-		"GPIO-L"; /* LSEC pin 34: GPIO_031 */
-};
-
-&gpio4 {
-	/* GPIO_032-GPIO_039 */
-	gpio-line-names =
-		"GPIO-K", /* LSEC pin 33: GPIO_032_CAM1_RST_N */
-		"GPIO_033_PMU1_EN",
-		"GPIO_034_USBSW_SEL",
-		/*
-		 * These two pins should be used for SD(IO) data according
-		 * to the 96boards specification but seems to be repurposed
-		 * for UART 0. They are however named according to the spec.
-		 */
-		"[SD_DAT1]", /* HSEC pin 3: GPIO_035_UART0_RXD */
-		"[SD_DAT2]", /* HSEC pin 5: GPIO_036_UART0_TXD */
-		"[UART1_RXD]", /* LSEC pin 13: DEBUG_UART6_RXD */
-		"[UART1_TXD]", /* LSEC pin 11: DEBUG_UART6_TXD */
-		"[SOC_GPS_UART3_CTS_N]"; /* TP2304 */
-};
-
-&gpio5 {
-	/* GPIO_040-GPIO_047 */
-	gpio-line-names =
-		"[SOC_GPS_UART3_RTS_N]", /* TP2302 */
-		"[SOC_GPS_UART3_RXD]", /* TP2303 */
-		"[SOC_GPS_UART3_TXD]", /* TP2305 */
-		"[SOC_BT_UART4_CTS_N]",
-		"[SOC_BT_UART4_RTS_N]",
-		"[SOC_BT_UART4_RXD]",
-		"[SOC_BT_UART4_TXD]",
-		"NC";
-};
-
-&gpio6 {
-	/* GPIO_048-GPIO_055 */
-	gpio-line-names =
-		"NC",
-		"GPIO_049_USER_LED6",
-		"GPIO_050_CAN_RST",
-		"GPIO_051_WIFI_EN",
-		"GPIO-D", /* LSEC pin 26 */
-		"GPIO-J", /* LSEC pin 32 */
-		"GPIO_054_BT_EN",
-		"[GPIO_055_SEL]";
-};
-
-&gpio7 {
-	/* GPIO_056-GPIO_063 */
-	gpio-line-names =
-		"[PCIE_PERST_L]", "NC", "NC", "NC", "NC", "NC", "NC", "NC";
-};
-
-&gpio8 {
-	/* GPIO_064-GPIO_071 */
-	gpio-line-names = "NC", "NC", "NC", "NC", "NC", "NC", "NC", "NC";
-};
-
-&gpio9 {
-	/* GPIO_072-GPIO_079 */
-	gpio-line-names = "NC", "NC", "NC", "NC", "NC", "NC", "NC", "NC";
-};
-
-&gpio10 {
-	/* GPIO_080-GPIO_087 */
-	gpio-line-names = "NC", "NC", "NC", "NC", "NC", "NC", "NC", "NC";
-};
-
-&gpio11 {
-	/* GPIO_088-GPIO_095 */
-	gpio-line-names = "NC", "NC", "NC", "NC", "NC", "NC", "NC", "NC";
-};
-
-&gpio12 {
-	/* GPIO_096-GPIO_103 */
-	gpio-line-names = "NC", "", "", "", "", "", "", "";
-};
-
-&gpio13 {
-	/* GPIO_104-GPIO_111 */
-	gpio-line-names = "", "", "", "", "", "", "", "";
-};
-
-&gpio14 {
-	/* GPIO_112-GPIO_119 */
-	gpio-line-names = "", "", "", "", "", "", "", "";
-};
-
-&gpio15 {
-	/* GPIO_120-GPIO_127 */
-	gpio-line-names = "", "", "", "", "", "", "", "";
-};
-
-&gpio16 {
-	/* GPIO_128-GPIO_135 */
-	gpio-line-names =
-		"[WL_SDIO_CLK]",
-		"[WL_SDIO_CMD]",
-		"[WL_SDIO_DATA0]",
-		"[WL_SDIO_DATA1]",
-		"[WL_SDIO_DATA2]",
-		"[WL_SDIO_DATA3]",
-		"[ETH_ISOLATE]",
-		"NC";
-};
-
-&gpio17 {
-	/* GPIO_136-GPIO_143 */
-	gpio-line-names =
-		"[MINI1CLK_EN]", "NC", "", "", "", "", "", "";
-};
-
-&gpio18 {
-	/* GPIO_144-GPIO_151 */
-	gpio-line-names =
-		"[SPI1_SCLK]", /* HSEC pin 9: GPIO_144_SPI3_CLK */
-		"[SPI1_DIN]", /* HSEC pin 11: GPIO_145_SPI3_DI */
-		"[SPI1_DOUT]", /* HSEC pin 1: GPIO_146_SPI3_DO */
-		"[SPI1_CS]", /* HSEC pin 7: GPIO_147_SPI3_CS0_N */
-		"[POWER_INT_N]",
-		"[CDMA_GPS_SYNC]",
-		"GPIO_150_PEX_INTA",
-		"GPIO_151_CAN_INT";
-};
-
-&gpio19 {
-	/* GPIO_152-GPIO_159 */
-	gpio-line-names = "", "", "", "", "", "", "", "";
-};
-
-&gpio20 {
-	/* GPIO_160-GPIO_167 */
-	gpio-line-names =
-		"[SD_CLK]",
-		"[SD_CMD]",
-		"[SD_DATA0]",
-		"[SD_DATA1]",
-		"[SD_DATA2]",
-		"[SD_DATA3]",
-		"GPIO_166_ETHCLK_EN",
-		"GPIO_167_USER_LED2";
-};
-
-&gpio21 {
-	/* GPIO_168-GPIO_175 */
-	gpio-line-names =
-		"GPIO_168_GPS_EN",
-		"GPIO-C", /* LSEC pin 25: GPIO_169_USIM1_CLK */
-		"GPIO-E", /* LSEC pin 27: GPIO_170_USIM1_RST */
-		"GPIO-B", /* LSEC pin 24: GPIO_171_USIM1_DATA */
-		"", "", "", "", "";
-};
-
-&gpio22 {
-	/* GPIO_176-GPIO_183 */
-	gpio-line-names =
-		"[PMU_PWR_HOLD]",
-		"GPIO_177_WL_WAKEUP_AP",
-		"[JTAG_TCK]",
-		"[JTAG_TMS]",
-		"[JTAG_TDI]",
-		"[JTAG_TMS]",
-		"GPIO_182_FATAL_ERR",
-		"NC";
-};
-
-&gpio23 {
-	/* GPIO_184-GPIO_191 */
-	gpio-line-names =
-		"GPIO_184_JTAG_SEL",
-		"GPIO-F", /* LSEC pin 28: GPIO_185_LCD_BL_PWM */
-		"[I2C0_SCL]", /* LSEC pin 15: GPIO_186_I2C0_SCL */
-		"[I2C0_SDA]", /* LSEC pin 17: GPIO_187_I2C0_SDA */
-		"[GPIO_188_I2C1_SCL]", /* Actual SoC I2C1_SCL */
-		"[GPIO_189_I2C1_SDA]", /* Actual SoC I2C1_SDA */
-		"[I2C1_SCL]", /* LSEC pin 19: GPIO_190_I2C2_SCL */
-		"[I2C2_SDA]"; /* LSEC pin 21: GPIO_191_I2C2_SDA */
-};
-
-&gpio24 {
-	/* GPIO_192-GPIO_199 */
-	gpio-line-names =
-		"[SD_LED]",
-		"NC",
-		"[PCM_DI]", /* LSEC pin 22: GPIO_194_I2S0_DI */
-		"[PCM_DO]", /* LSEC pin 20: GPIO_195_I2S0_DO */
-		"[PCM_CLK]", /* LSEC pin 18: GPIO_196_I2S0_XCLK */
-		"[PCM_FS]", /* LSEC pin 16: GPIO_197_I2S0_XFS */
-		"",
-		"[I2S2_DO]";
-};
-
-&gpio25 {
-	/* GPIO_200-GPIO_207 */
-	gpio-line-names =
-		"[I2S2_XCLK]",
-		"[I2S2_XFS]",
-		"GPIO_202_PERST_ETH",
-		"GPIO_203_PWRON_DET",
-		"GPIO_204_PMU1_IRQ_N",
-		"GPIO_205_SD_DET",
-		"GPIO_206_GPS_MOTION_INT",
-		"GPIO_207_HDMI_SEL";
-};
-
-&gpio26 {
-	/* GPIO_208-GPIO_215 */
-	gpio-line-names =
-		"GPIO-A", /* LSEC pin 23: GPIO_208_WAKEUP_SOC */
-		"GPIO_209_VBUS_TYPEC",
-		"NC",
-		"NC",
-		"NC",
-		"[SPI0_SCLK]", /* LSEC pin 8: GPIO_213_SPI2_CLK */
-		"[SPI0_DIN]", /* LSEC pin 10: GPIO_214_SPI2_DI */
-		"[SPI0_DOUT]"; /* LSEC pin 14: GPIO_215_SPI2_DO */
-};
-
-&gpio27 {
-	/* GPIO_216-GPIO_223 */
-	gpio-line-names =
-		"[SPI0_CS]", /* LSEC pin 12: GPIO_216_SPI2_CS0_N */
-		"GPIO_217_HDMI_PD",
-		"GPIO_218_GPS_WAKEUP_AP",
-		"GPIO_219_M.2CLK_EN",
-		"GPIO_220_PERST_MINI",
-		"GPIO_221_CC_INT",
-		"[PCIE_CLKREQ_L]",
-		"NC";
-};
-
-&gpio28 {
-	/* GPIO_224-GPIO_231 */
-	gpio-line-names =
-		"[PMU0_INT]",
-		"[SPMI_DATA]",
-		"[SPMI_CLK]",
-		"[CAN_SPI_CLK]",
-		"[CAN_SPI_DI]",
-		"[CAN_SPI_DO]",
-		"[CAN_SPI_CS]",
-		"GPIO_231_HDMI_INT";
-};
-
-&uart0 {
-	/* On High speed expansion header */
-	label = "HS-UART0";
-	status = "okay";
-};
-
-&uart2 {
-	/* On Low speed expansion header */
-	label = "LS-UART0";
-	status = "okay";
-};
-
 &uart6 {
 	/* On Low speed expansion header */
 	label = "LS-UART1";
