VERSION = 4
PATCHLEVEL = 1
SUBLEVEL = 0
<<<<<<< HEAD
EXTRAVERSION = -rc6
=======
EXTRAVERSION = -rc8
>>>>>>> c99d49a8
NAME = Hurr durr I'ma sheep

# *DOCUMENTATION*
# To see a list of typical targets execute "make help"
# More info can be located in ./README
# Comments in this file are targeted only to the developer, do not
# expect to learn how to build the kernel reading this file.

# o Do not use make's built-in rules and variables
#   (this increases performance and avoids hard-to-debug behaviour);
# o Look for make include files relative to root of kernel src
MAKEFLAGS += -rR --include-dir=$(CURDIR)

# Avoid funny character set dependencies
unexport LC_ALL
LC_COLLATE=C
LC_NUMERIC=C
export LC_COLLATE LC_NUMERIC

# Avoid interference with shell env settings
unexport GREP_OPTIONS

# We are using a recursive build, so we need to do a little thinking
# to get the ordering right.
#
# Most importantly: sub-Makefiles should only ever modify files in
# their own directory. If in some directory we have a dependency on
# a file in another dir (which doesn't happen often, but it's often
# unavoidable when linking the built-in.o targets which finally
# turn into vmlinux), we will call a sub make in that other dir, and
# after that we are sure that everything which is in that other dir
# is now up to date.
#
# The only cases where we need to modify files which have global
# effects are thus separated out and done before the recursive
# descending is started. They are now explicitly listed as the
# prepare rule.

# Beautify output
# ---------------------------------------------------------------------------
#
# Normally, we echo the whole command before executing it. By making
# that echo $($(quiet)$(cmd)), we now have the possibility to set
# $(quiet) to choose other forms of output instead, e.g.
#
#         quiet_cmd_cc_o_c = Compiling $(RELDIR)/$@
#         cmd_cc_o_c       = $(CC) $(c_flags) -c -o $@ $<
#
# If $(quiet) is empty, the whole command will be printed.
# If it is set to "quiet_", only the short version will be printed.
# If it is set to "silent_", nothing will be printed at all, since
# the variable $(silent_cmd_cc_o_c) doesn't exist.
#
# A simple variant is to prefix commands with $(Q) - that's useful
# for commands that shall be hidden in non-verbose mode.
#
#	$(Q)ln $@ :<
#
# If KBUILD_VERBOSE equals 0 then the above command will be hidden.
# If KBUILD_VERBOSE equals 1 then the above command is displayed.
#
# To put more focus on warnings, be less verbose as default
# Use 'make V=1' to see the full commands

ifeq ("$(origin V)", "command line")
  KBUILD_VERBOSE = $(V)
endif
ifndef KBUILD_VERBOSE
  KBUILD_VERBOSE = 0
endif

ifeq ($(KBUILD_VERBOSE),1)
  quiet =
  Q =
else
  quiet=quiet_
  Q = @
endif

# If the user is running make -s (silent mode), suppress echoing of
# commands

ifneq ($(filter 4.%,$(MAKE_VERSION)),)	# make-4
ifneq ($(filter %s ,$(firstword x$(MAKEFLAGS))),)
  quiet=silent_
endif
else					# make-3.8x
ifneq ($(filter s% -s%,$(MAKEFLAGS)),)
  quiet=silent_
endif
endif

export quiet Q KBUILD_VERBOSE

# kbuild supports saving output files in a separate directory.
# To locate output files in a separate directory two syntaxes are supported.
# In both cases the working directory must be the root of the kernel src.
# 1) O=
# Use "make O=dir/to/store/output/files/"
#
# 2) Set KBUILD_OUTPUT
# Set the environment variable KBUILD_OUTPUT to point to the directory
# where the output files shall be placed.
# export KBUILD_OUTPUT=dir/to/store/output/files/
# make
#
# The O= assignment takes precedence over the KBUILD_OUTPUT environment
# variable.

# KBUILD_SRC is set on invocation of make in OBJ directory
# KBUILD_SRC is not intended to be used by the regular user (for now)
ifeq ($(KBUILD_SRC),)

# OK, Make called in directory where kernel src resides
# Do we want to locate output files in a separate directory?
ifeq ("$(origin O)", "command line")
  KBUILD_OUTPUT := $(O)
endif

# That's our default target when none is given on the command line
PHONY := _all
_all:

# Cancel implicit rules on top Makefile
$(CURDIR)/Makefile Makefile: ;

ifneq ($(KBUILD_OUTPUT),)
# Invoke a second make in the output directory, passing relevant variables
# check that the output directory actually exists
saved-output := $(KBUILD_OUTPUT)
KBUILD_OUTPUT := $(shell mkdir -p $(KBUILD_OUTPUT) && cd $(KBUILD_OUTPUT) \
								&& /bin/pwd)
$(if $(KBUILD_OUTPUT),, \
     $(error failed to create output directory "$(saved-output)"))

PHONY += $(MAKECMDGOALS) sub-make

$(filter-out _all sub-make $(CURDIR)/Makefile, $(MAKECMDGOALS)) _all: sub-make
	@:

sub-make: FORCE
	$(Q)$(MAKE) -C $(KBUILD_OUTPUT) KBUILD_SRC=$(CURDIR) \
	-f $(CURDIR)/Makefile $(filter-out _all sub-make,$(MAKECMDGOALS))

# Leave processing to above invocation of make
skip-makefile := 1
endif # ifneq ($(KBUILD_OUTPUT),)
endif # ifeq ($(KBUILD_SRC),)

# We process the rest of the Makefile if this is the final invocation of make
ifeq ($(skip-makefile),)

# Do not print "Entering directory ...",
# but we want to display it when entering to the output directory
# so that IDEs/editors are able to understand relative filenames.
MAKEFLAGS += --no-print-directory

# Call a source code checker (by default, "sparse") as part of the
# C compilation.
#
# Use 'make C=1' to enable checking of only re-compiled files.
# Use 'make C=2' to enable checking of *all* source files, regardless
# of whether they are re-compiled or not.
#
# See the file "Documentation/sparse.txt" for more details, including
# where to get the "sparse" utility.

ifeq ("$(origin C)", "command line")
  KBUILD_CHECKSRC = $(C)
endif
ifndef KBUILD_CHECKSRC
  KBUILD_CHECKSRC = 0
endif

# Use make M=dir to specify directory of external module to build
# Old syntax make ... SUBDIRS=$PWD is still supported
# Setting the environment variable KBUILD_EXTMOD take precedence
ifdef SUBDIRS
  KBUILD_EXTMOD ?= $(SUBDIRS)
endif

ifeq ("$(origin M)", "command line")
  KBUILD_EXTMOD := $(M)
endif

# If building an external module we do not care about the all: rule
# but instead _all depend on modules
PHONY += all
ifeq ($(KBUILD_EXTMOD),)
_all: all
else
_all: modules
endif

ifeq ($(KBUILD_SRC),)
        # building in the source tree
        srctree := .
else
        ifeq ($(KBUILD_SRC)/,$(dir $(CURDIR)))
                # building in a subdirectory of the source tree
                srctree := ..
        else
                srctree := $(KBUILD_SRC)
        endif
endif
objtree		:= .
src		:= $(srctree)
obj		:= $(objtree)

VPATH		:= $(srctree)$(if $(KBUILD_EXTMOD),:$(KBUILD_EXTMOD))

export srctree objtree VPATH


# SUBARCH tells the usermode build what the underlying arch is.  That is set
# first, and if a usermode build is happening, the "ARCH=um" on the command
# line overrides the setting of ARCH below.  If a native build is happening,
# then ARCH is assigned, getting whatever value it gets normally, and
# SUBARCH is subsequently ignored.

SUBARCH := $(shell uname -m | sed -e s/i.86/x86/ -e s/x86_64/x86/ \
				  -e s/sun4u/sparc64/ \
				  -e s/arm.*/arm/ -e s/sa110/arm/ \
				  -e s/s390x/s390/ -e s/parisc64/parisc/ \
				  -e s/ppc.*/powerpc/ -e s/mips.*/mips/ \
				  -e s/sh[234].*/sh/ -e s/aarch64.*/arm64/ )

# Cross compiling and selecting different set of gcc/bin-utils
# ---------------------------------------------------------------------------
#
# When performing cross compilation for other architectures ARCH shall be set
# to the target architecture. (See arch/* for the possibilities).
# ARCH can be set during invocation of make:
# make ARCH=ia64
# Another way is to have ARCH set in the environment.
# The default ARCH is the host where make is executed.

# CROSS_COMPILE specify the prefix used for all executables used
# during compilation. Only gcc and related bin-utils executables
# are prefixed with $(CROSS_COMPILE).
# CROSS_COMPILE can be set on the command line
# make CROSS_COMPILE=ia64-linux-
# Alternatively CROSS_COMPILE can be set in the environment.
# A third alternative is to store a setting in .config so that plain
# "make" in the configured kernel build directory always uses that.
# Default value for CROSS_COMPILE is not to prefix executables
# Note: Some architectures assign CROSS_COMPILE in their arch/*/Makefile
ARCH		?= $(SUBARCH)
CROSS_COMPILE	?= $(CONFIG_CROSS_COMPILE:"%"=%)

# Architecture as present in compile.h
UTS_MACHINE 	:= $(ARCH)
SRCARCH 	:= $(ARCH)

# Additional ARCH settings for x86
ifeq ($(ARCH),i386)
        SRCARCH := x86
endif
ifeq ($(ARCH),x86_64)
        SRCARCH := x86
endif

# Additional ARCH settings for sparc
ifeq ($(ARCH),sparc32)
       SRCARCH := sparc
endif
ifeq ($(ARCH),sparc64)
       SRCARCH := sparc
endif

# Additional ARCH settings for sh
ifeq ($(ARCH),sh64)
       SRCARCH := sh
endif

# Additional ARCH settings for tile
ifeq ($(ARCH),tilepro)
       SRCARCH := tile
endif
ifeq ($(ARCH),tilegx)
       SRCARCH := tile
endif

# Where to locate arch specific headers
hdr-arch  := $(SRCARCH)

KCONFIG_CONFIG	?= .config
export KCONFIG_CONFIG

# SHELL used by kbuild
CONFIG_SHELL := $(shell if [ -x "$$BASH" ]; then echo $$BASH; \
	  else if [ -x /bin/bash ]; then echo /bin/bash; \
	  else echo sh; fi ; fi)

HOSTCC       = gcc
HOSTCXX      = g++
HOSTCFLAGS   = -Wall -Wmissing-prototypes -Wstrict-prototypes -O2 -fomit-frame-pointer -std=gnu89
HOSTCXXFLAGS = -O2

ifeq ($(shell $(HOSTCC) -v 2>&1 | grep -c "clang version"), 1)
HOSTCFLAGS  += -Wno-unused-value -Wno-unused-parameter \
		-Wno-missing-field-initializers -fno-delete-null-pointer-checks
endif

# Decide whether to build built-in, modular, or both.
# Normally, just do built-in.

KBUILD_MODULES :=
KBUILD_BUILTIN := 1

# If we have only "make modules", don't compile built-in objects.
# When we're building modules with modversions, we need to consider
# the built-in objects during the descend as well, in order to
# make sure the checksums are up to date before we record them.

ifeq ($(MAKECMDGOALS),modules)
  KBUILD_BUILTIN := $(if $(CONFIG_MODVERSIONS),1)
endif

# If we have "make <whatever> modules", compile modules
# in addition to whatever we do anyway.
# Just "make" or "make all" shall build modules as well

ifneq ($(filter all _all modules,$(MAKECMDGOALS)),)
  KBUILD_MODULES := 1
endif

ifeq ($(MAKECMDGOALS),)
  KBUILD_MODULES := 1
endif

export KBUILD_MODULES KBUILD_BUILTIN
export KBUILD_CHECKSRC KBUILD_SRC KBUILD_EXTMOD

ifneq ($(CC),)
ifeq ($(shell $(CC) -v 2>&1 | grep -c "clang version"), 1)
COMPILER := clang
else
COMPILER := gcc
endif
export COMPILER
endif

# We need some generic definitions (do not try to remake the file).
scripts/Kbuild.include: ;
include scripts/Kbuild.include

# Make variables (CC, etc...)
AS		= $(CROSS_COMPILE)as
LD		= $(CROSS_COMPILE)ld
CC		= $(CROSS_COMPILE)gcc
CPP		= $(CC) -E
AR		= $(CROSS_COMPILE)ar
NM		= $(CROSS_COMPILE)nm
STRIP		= $(CROSS_COMPILE)strip
OBJCOPY		= $(CROSS_COMPILE)objcopy
OBJDUMP		= $(CROSS_COMPILE)objdump
AWK		= awk
GENKSYMS	= scripts/genksyms/genksyms
INSTALLKERNEL  := installkernel
DEPMOD		= /sbin/depmod
PERL		= perl
PYTHON		= python
CHECK		= sparse

CHECKFLAGS     := -D__linux__ -Dlinux -D__STDC__ -Dunix -D__unix__ \
		  -Wbitwise -Wno-return-void $(CF)
CFLAGS_MODULE   =
AFLAGS_MODULE   =
LDFLAGS_MODULE  =
CFLAGS_KERNEL	=
AFLAGS_KERNEL	=
CFLAGS_GCOV	= -fprofile-arcs -ftest-coverage


# Use USERINCLUDE when you must reference the UAPI directories only.
USERINCLUDE    := \
		-I$(srctree)/arch/$(hdr-arch)/include/uapi \
		-Iarch/$(hdr-arch)/include/generated/uapi \
		-I$(srctree)/include/uapi \
		-Iinclude/generated/uapi \
                -include $(srctree)/include/linux/kconfig.h

# Use LINUXINCLUDE when you must reference the include/ directory.
# Needed to be compatible with the O= option
LINUXINCLUDE    := \
		-I$(srctree)/arch/$(hdr-arch)/include \
		-Iarch/$(hdr-arch)/include/generated/uapi \
		-Iarch/$(hdr-arch)/include/generated \
		$(if $(KBUILD_SRC), -I$(srctree)/include) \
		-Iinclude \
		$(USERINCLUDE)

KBUILD_CPPFLAGS := -D__KERNEL__

KBUILD_CFLAGS   := -Wall -Wundef -Wstrict-prototypes -Wno-trigraphs \
		   -fno-strict-aliasing -fno-common \
		   -Werror-implicit-function-declaration \
		   -Wno-format-security \
		   -std=gnu89

KBUILD_AFLAGS_KERNEL :=
KBUILD_CFLAGS_KERNEL :=
KBUILD_AFLAGS   := -D__ASSEMBLY__
KBUILD_AFLAGS_MODULE  := -DMODULE
KBUILD_CFLAGS_MODULE  := -DMODULE
KBUILD_LDFLAGS_MODULE := -T $(srctree)/scripts/module-common.lds

# Read KERNELRELEASE from include/config/kernel.release (if it exists)
KERNELRELEASE = $(shell cat include/config/kernel.release 2> /dev/null)
KERNELVERSION = $(VERSION)$(if $(PATCHLEVEL),.$(PATCHLEVEL)$(if $(SUBLEVEL),.$(SUBLEVEL)))$(EXTRAVERSION)

export VERSION PATCHLEVEL SUBLEVEL KERNELRELEASE KERNELVERSION
export ARCH SRCARCH CONFIG_SHELL HOSTCC HOSTCFLAGS CROSS_COMPILE AS LD CC
export CPP AR NM STRIP OBJCOPY OBJDUMP
export MAKE AWK GENKSYMS INSTALLKERNEL PERL PYTHON UTS_MACHINE
export HOSTCXX HOSTCXXFLAGS LDFLAGS_MODULE CHECK CHECKFLAGS

export KBUILD_CPPFLAGS NOSTDINC_FLAGS LINUXINCLUDE OBJCOPYFLAGS LDFLAGS
export KBUILD_CFLAGS CFLAGS_KERNEL CFLAGS_MODULE CFLAGS_GCOV CFLAGS_KASAN
export KBUILD_AFLAGS AFLAGS_KERNEL AFLAGS_MODULE
export KBUILD_AFLAGS_MODULE KBUILD_CFLAGS_MODULE KBUILD_LDFLAGS_MODULE
export KBUILD_AFLAGS_KERNEL KBUILD_CFLAGS_KERNEL
export KBUILD_ARFLAGS

# When compiling out-of-tree modules, put MODVERDIR in the module
# tree rather than in the kernel tree. The kernel tree might
# even be read-only.
export MODVERDIR := $(if $(KBUILD_EXTMOD),$(firstword $(KBUILD_EXTMOD))/).tmp_versions

# Files to ignore in find ... statements

export RCS_FIND_IGNORE := \( -name SCCS -o -name BitKeeper -o -name .svn -o    \
			  -name CVS -o -name .pc -o -name .hg -o -name .git \) \
			  -prune -o
export RCS_TAR_IGNORE := --exclude SCCS --exclude BitKeeper --exclude .svn \
			 --exclude CVS --exclude .pc --exclude .hg --exclude .git

# ===========================================================================
# Rules shared between *config targets and build targets

# Basic helpers built in scripts/
PHONY += scripts_basic
scripts_basic:
	$(Q)$(MAKE) $(build)=scripts/basic
	$(Q)rm -f .tmp_quiet_recordmcount

# To avoid any implicit rule to kick in, define an empty command.
scripts/basic/%: scripts_basic ;

PHONY += outputmakefile
# outputmakefile generates a Makefile in the output directory, if using a
# separate output directory. This allows convenient use of make in the
# output directory.
outputmakefile:
ifneq ($(KBUILD_SRC),)
	$(Q)ln -fsn $(srctree) source
	$(Q)$(CONFIG_SHELL) $(srctree)/scripts/mkmakefile \
	    $(srctree) $(objtree) $(VERSION) $(PATCHLEVEL)
endif

# Support for using generic headers in asm-generic
PHONY += asm-generic
asm-generic:
	$(Q)$(MAKE) -f $(srctree)/scripts/Makefile.asm-generic \
	            src=asm obj=arch/$(SRCARCH)/include/generated/asm
	$(Q)$(MAKE) -f $(srctree)/scripts/Makefile.asm-generic \
	            src=uapi/asm obj=arch/$(SRCARCH)/include/generated/uapi/asm

# To make sure we do not include .config for any of the *config targets
# catch them early, and hand them over to scripts/kconfig/Makefile
# It is allowed to specify more targets when calling make, including
# mixing *config targets and build targets.
# For example 'make oldconfig all'.
# Detect when mixed targets is specified, and make a second invocation
# of make so .config is not included in this case either (for *config).

version_h := include/generated/uapi/linux/version.h
old_version_h := include/linux/version.h

no-dot-config-targets := clean mrproper distclean \
			 cscope gtags TAGS tags help% %docs check% coccicheck \
			 $(version_h) headers_% archheaders archscripts \
			 kernelversion %src-pkg

config-targets := 0
mixed-targets  := 0
dot-config     := 1

ifneq ($(filter $(no-dot-config-targets), $(MAKECMDGOALS)),)
	ifeq ($(filter-out $(no-dot-config-targets), $(MAKECMDGOALS)),)
		dot-config := 0
	endif
endif

ifeq ($(KBUILD_EXTMOD),)
        ifneq ($(filter config %config,$(MAKECMDGOALS)),)
                config-targets := 1
                ifneq ($(words $(MAKECMDGOALS)),1)
                        mixed-targets := 1
                endif
        endif
endif

ifeq ($(mixed-targets),1)
# ===========================================================================
# We're called with mixed targets (*config and build targets).
# Handle them one by one.

PHONY += $(MAKECMDGOALS) __build_one_by_one

$(filter-out __build_one_by_one, $(MAKECMDGOALS)): __build_one_by_one
	@:

__build_one_by_one:
	$(Q)set -e; \
	for i in $(MAKECMDGOALS); do \
		$(MAKE) -f $(srctree)/Makefile $$i; \
	done

else
ifeq ($(config-targets),1)
# ===========================================================================
# *config targets only - make sure prerequisites are updated, and descend
# in scripts/kconfig to make the *config target

# Read arch specific Makefile to set KBUILD_DEFCONFIG as needed.
# KBUILD_DEFCONFIG may point out an alternative default configuration
# used for 'make defconfig'
include arch/$(SRCARCH)/Makefile
export KBUILD_DEFCONFIG KBUILD_KCONFIG

config: scripts_basic outputmakefile FORCE
	$(Q)$(MAKE) $(build)=scripts/kconfig $@

%config: scripts_basic outputmakefile FORCE
	$(Q)$(MAKE) $(build)=scripts/kconfig $@

else
# ===========================================================================
# Build targets only - this includes vmlinux, arch specific targets, clean
# targets and others. In general all targets except *config targets.

ifeq ($(KBUILD_EXTMOD),)
# Additional helpers built in scripts/
# Carefully list dependencies so we do not try to build scripts twice
# in parallel
PHONY += scripts
scripts: scripts_basic include/config/auto.conf include/config/tristate.conf \
	 asm-generic
	$(Q)$(MAKE) $(build)=$(@)

# Objects we will link into vmlinux / subdirs we need to visit
init-y		:= init/
drivers-y	:= drivers/ sound/ firmware/
net-y		:= net/
libs-y		:= lib/
core-y		:= usr/
endif # KBUILD_EXTMOD

ifeq ($(dot-config),1)
# Read in config
-include include/config/auto.conf

ifeq ($(KBUILD_EXTMOD),)
# Read in dependencies to all Kconfig* files, make sure to run
# oldconfig if changes are detected.
-include include/config/auto.conf.cmd

# To avoid any implicit rule to kick in, define an empty command
$(KCONFIG_CONFIG) include/config/auto.conf.cmd: ;

# If .config is newer than include/config/auto.conf, someone tinkered
# with it and forgot to run make oldconfig.
# if auto.conf.cmd is missing then we are probably in a cleaned tree so
# we execute the config step to be sure to catch updated Kconfig files
include/config/%.conf: $(KCONFIG_CONFIG) include/config/auto.conf.cmd
	$(Q)$(MAKE) -f $(srctree)/Makefile silentoldconfig
else
# external modules needs include/generated/autoconf.h and include/config/auto.conf
# but do not care if they are up-to-date. Use auto.conf to trigger the test
PHONY += include/config/auto.conf

include/config/auto.conf:
	$(Q)test -e include/generated/autoconf.h -a -e $@ || (		\
	echo >&2;							\
	echo >&2 "  ERROR: Kernel configuration is invalid.";		\
	echo >&2 "         include/generated/autoconf.h or $@ are missing.";\
	echo >&2 "         Run 'make oldconfig && make prepare' on kernel src to fix it.";	\
	echo >&2 ;							\
	/bin/false)

endif # KBUILD_EXTMOD

else
# Dummy target needed, because used as prerequisite
include/config/auto.conf: ;
endif # $(dot-config)

# The all: target is the default when no target is given on the
# command line.
# This allow a user to issue only 'make' to build a kernel including modules
# Defaults to vmlinux, but the arch makefile usually adds further targets
all: vmlinux

include arch/$(SRCARCH)/Makefile

KBUILD_CFLAGS	+= $(call cc-option,-fno-delete-null-pointer-checks,)

ifdef CONFIG_CC_OPTIMIZE_FOR_SIZE
KBUILD_CFLAGS	+= -Os $(call cc-disable-warning,maybe-uninitialized,)
else
KBUILD_CFLAGS	+= -O2
endif

# Tell gcc to never replace conditional load with a non-conditional one
KBUILD_CFLAGS	+= $(call cc-option,--param=allow-store-data-races=0)

ifdef CONFIG_READABLE_ASM
# Disable optimizations that make assembler listings hard to read.
# reorder blocks reorders the control in the function
# ipa clone creates specialized cloned functions
# partial inlining inlines only parts of functions
KBUILD_CFLAGS += $(call cc-option,-fno-reorder-blocks,) \
                 $(call cc-option,-fno-ipa-cp-clone,) \
                 $(call cc-option,-fno-partial-inlining)
endif

ifneq ($(CONFIG_FRAME_WARN),0)
KBUILD_CFLAGS += $(call cc-option,-Wframe-larger-than=${CONFIG_FRAME_WARN})
endif

# Handle stack protector mode.
#
# Since kbuild can potentially perform two passes (first with the old
# .config values and then with updated .config values), we cannot error out
# if a desired compiler option is unsupported. If we were to error, kbuild
# could never get to the second pass and actually notice that we changed
# the option to something that was supported.
#
# Additionally, we don't want to fallback and/or silently change which compiler
# flags will be used, since that leads to producing kernels with different
# security feature characteristics depending on the compiler used. ("But I
# selected CC_STACKPROTECTOR_STRONG! Why did it build with _REGULAR?!")
#
# The middle ground is to warn here so that the failed option is obvious, but
# to let the build fail with bad compiler flags so that we can't produce a
# kernel when there is a CONFIG and compiler mismatch.
#
ifdef CONFIG_CC_STACKPROTECTOR_REGULAR
  stackp-flag := -fstack-protector
  ifeq ($(call cc-option, $(stackp-flag)),)
    $(warning Cannot use CONFIG_CC_STACKPROTECTOR_REGULAR: \
             -fstack-protector not supported by compiler)
  endif
else
ifdef CONFIG_CC_STACKPROTECTOR_STRONG
  stackp-flag := -fstack-protector-strong
  ifeq ($(call cc-option, $(stackp-flag)),)
    $(warning Cannot use CONFIG_CC_STACKPROTECTOR_STRONG: \
	      -fstack-protector-strong not supported by compiler)
  endif
else
  # Force off for distro compilers that enable stack protector by default.
  stackp-flag := $(call cc-option, -fno-stack-protector)
endif
endif
KBUILD_CFLAGS += $(stackp-flag)

ifeq ($(COMPILER),clang)
KBUILD_CPPFLAGS += $(call cc-option,-Qunused-arguments,)
KBUILD_CPPFLAGS += $(call cc-option,-Wno-unknown-warning-option,)
KBUILD_CFLAGS += $(call cc-disable-warning, unused-variable)
KBUILD_CFLAGS += $(call cc-disable-warning, format-invalid-specifier)
KBUILD_CFLAGS += $(call cc-disable-warning, gnu)
# Quiet clang warning: comparison of unsigned expression < 0 is always false
KBUILD_CFLAGS += $(call cc-disable-warning, tautological-compare)
# CLANG uses a _MergedGlobals as optimization, but this breaks modpost, as the
# source of a reference will be _MergedGlobals and not on of the whitelisted names.
# See modpost pattern 2
KBUILD_CFLAGS += $(call cc-option, -mno-global-merge,)
KBUILD_CFLAGS += $(call cc-option, -fcatch-undefined-behavior)
else

# This warning generated too much noise in a regular build.
# Use make W=1 to enable this warning (see scripts/Makefile.build)
KBUILD_CFLAGS += $(call cc-disable-warning, unused-but-set-variable)
endif

ifdef CONFIG_FRAME_POINTER
KBUILD_CFLAGS	+= -fno-omit-frame-pointer -fno-optimize-sibling-calls
else
# Some targets (ARM with Thumb2, for example), can't be built with frame
# pointers.  For those, we don't have FUNCTION_TRACER automatically
# select FRAME_POINTER.  However, FUNCTION_TRACER adds -pg, and this is
# incompatible with -fomit-frame-pointer with current GCC, so we don't use
# -fomit-frame-pointer with FUNCTION_TRACER.
ifndef CONFIG_FUNCTION_TRACER
KBUILD_CFLAGS	+= -fomit-frame-pointer
endif
endif

KBUILD_CFLAGS   += $(call cc-option, -fno-var-tracking-assignments)

ifdef CONFIG_DEBUG_INFO
ifdef CONFIG_DEBUG_INFO_SPLIT
KBUILD_CFLAGS   += $(call cc-option, -gsplit-dwarf, -g)
else
KBUILD_CFLAGS	+= -g
endif
KBUILD_AFLAGS	+= -Wa,-gdwarf-2
endif
ifdef CONFIG_DEBUG_INFO_DWARF4
KBUILD_CFLAGS	+= $(call cc-option, -gdwarf-4,)
endif

ifdef CONFIG_DEBUG_INFO_REDUCED
KBUILD_CFLAGS 	+= $(call cc-option, -femit-struct-debug-baseonly) \
		   $(call cc-option,-fno-var-tracking)
endif

ifdef CONFIG_FUNCTION_TRACER
ifndef CC_FLAGS_FTRACE
CC_FLAGS_FTRACE := -pg
endif
export CC_FLAGS_FTRACE
ifdef CONFIG_HAVE_FENTRY
CC_USING_FENTRY	:= $(call cc-option, -mfentry -DCC_USING_FENTRY)
endif
KBUILD_CFLAGS	+= $(CC_FLAGS_FTRACE) $(CC_USING_FENTRY)
KBUILD_AFLAGS	+= $(CC_USING_FENTRY)
ifdef CONFIG_DYNAMIC_FTRACE
	ifdef CONFIG_HAVE_C_RECORDMCOUNT
		BUILD_C_RECORDMCOUNT := y
		export BUILD_C_RECORDMCOUNT
	endif
endif
endif

# We trigger additional mismatches with less inlining
ifdef CONFIG_DEBUG_SECTION_MISMATCH
KBUILD_CFLAGS += $(call cc-option, -fno-inline-functions-called-once)
endif

# arch Makefile may override CC so keep this after arch Makefile is included
NOSTDINC_FLAGS += -nostdinc -isystem $(shell $(CC) -print-file-name=include)
CHECKFLAGS     += $(NOSTDINC_FLAGS)

# warn about C99 declaration after statement
KBUILD_CFLAGS += $(call cc-option,-Wdeclaration-after-statement,)

# disable pointer signed / unsigned warnings in gcc 4.0
KBUILD_CFLAGS += $(call cc-disable-warning, pointer-sign)

# disable invalid "can't wrap" optimizations for signed / pointers
KBUILD_CFLAGS	+= $(call cc-option,-fno-strict-overflow)

# conserve stack if available
KBUILD_CFLAGS   += $(call cc-option,-fconserve-stack)

# disallow errors like 'EXPORT_GPL(foo);' with missing header
KBUILD_CFLAGS   += $(call cc-option,-Werror=implicit-int)

# require functions to have arguments in prototypes, not empty 'int foo()'
KBUILD_CFLAGS   += $(call cc-option,-Werror=strict-prototypes)

# Prohibit date/time macros, which would make the build non-deterministic
KBUILD_CFLAGS   += $(call cc-option,-Werror=date-time)

# use the deterministic mode of AR if available
KBUILD_ARFLAGS := $(call ar-option,D)

# check for 'asm goto'
ifeq ($(shell $(CONFIG_SHELL) $(srctree)/scripts/gcc-goto.sh $(CC)), y)
	KBUILD_CFLAGS += -DCC_HAVE_ASM_GOTO
	KBUILD_AFLAGS += -DCC_HAVE_ASM_GOTO
endif

include scripts/Makefile.kasan
include scripts/Makefile.extrawarn

# Add user supplied CPPFLAGS, AFLAGS and CFLAGS as the last assignments
KBUILD_CPPFLAGS += $(KCPPFLAGS)
KBUILD_AFLAGS += $(KAFLAGS)
KBUILD_CFLAGS += $(KCFLAGS)

# Use --build-id when available.
LDFLAGS_BUILD_ID = $(patsubst -Wl$(comma)%,%,\
			      $(call cc-ldoption, -Wl$(comma)--build-id,))
KBUILD_LDFLAGS_MODULE += $(LDFLAGS_BUILD_ID)
LDFLAGS_vmlinux += $(LDFLAGS_BUILD_ID)

ifeq ($(CONFIG_STRIP_ASM_SYMS),y)
LDFLAGS_vmlinux	+= $(call ld-option, -X,)
endif

# Default kernel image to build when no specific target is given.
# KBUILD_IMAGE may be overruled on the command line or
# set in the environment
# Also any assignments in arch/$(ARCH)/Makefile take precedence over
# this default value
export KBUILD_IMAGE ?= vmlinux

#
# INSTALL_PATH specifies where to place the updated kernel and system map
# images. Default is /boot, but you can set it to other values
export	INSTALL_PATH ?= /boot

#
# INSTALL_DTBS_PATH specifies a prefix for relocations required by build roots.
# Like INSTALL_MOD_PATH, it isn't defined in the Makefile, but can be passed as
# an argument if needed. Otherwise it defaults to the kernel install path
#
export INSTALL_DTBS_PATH ?= $(INSTALL_PATH)/dtbs/$(KERNELRELEASE)

#
# INSTALL_MOD_PATH specifies a prefix to MODLIB for module directory
# relocations required by build roots.  This is not defined in the
# makefile but the argument can be passed to make if needed.
#

MODLIB	= $(INSTALL_MOD_PATH)/lib/modules/$(KERNELRELEASE)
export MODLIB

#
# INSTALL_MOD_STRIP, if defined, will cause modules to be
# stripped after they are installed.  If INSTALL_MOD_STRIP is '1', then
# the default option --strip-debug will be used.  Otherwise,
# INSTALL_MOD_STRIP value will be used as the options to the strip command.

ifdef INSTALL_MOD_STRIP
ifeq ($(INSTALL_MOD_STRIP),1)
mod_strip_cmd = $(STRIP) --strip-debug
else
mod_strip_cmd = $(STRIP) $(INSTALL_MOD_STRIP)
endif # INSTALL_MOD_STRIP=1
else
mod_strip_cmd = true
endif # INSTALL_MOD_STRIP
export mod_strip_cmd

# CONFIG_MODULE_COMPRESS, if defined, will cause module to be compressed
# after they are installed in agreement with CONFIG_MODULE_COMPRESS_GZIP
# or CONFIG_MODULE_COMPRESS_XZ.

mod_compress_cmd = true
ifdef CONFIG_MODULE_COMPRESS
  ifdef CONFIG_MODULE_COMPRESS_GZIP
    mod_compress_cmd = gzip -n
  endif # CONFIG_MODULE_COMPRESS_GZIP
  ifdef CONFIG_MODULE_COMPRESS_XZ
    mod_compress_cmd = xz
  endif # CONFIG_MODULE_COMPRESS_XZ
endif # CONFIG_MODULE_COMPRESS
export mod_compress_cmd

# Select initial ramdisk compression format, default is gzip(1).
# This shall be used by the dracut(8) tool while creating an initramfs image.
#
INITRD_COMPRESS-y                  := gzip
INITRD_COMPRESS-$(CONFIG_RD_BZIP2) := bzip2
INITRD_COMPRESS-$(CONFIG_RD_LZMA)  := lzma
INITRD_COMPRESS-$(CONFIG_RD_XZ)    := xz
INITRD_COMPRESS-$(CONFIG_RD_LZO)   := lzo
INITRD_COMPRESS-$(CONFIG_RD_LZ4)   := lz4
# do not export INITRD_COMPRESS, since we didn't actually
# choose a sane default compression above.
# export INITRD_COMPRESS := $(INITRD_COMPRESS-y)

ifdef CONFIG_MODULE_SIG_ALL
MODSECKEY = ./signing_key.priv
MODPUBKEY = ./signing_key.x509
export MODPUBKEY
mod_sign_cmd = perl $(srctree)/scripts/sign-file $(CONFIG_MODULE_SIG_HASH) $(MODSECKEY) $(MODPUBKEY)
else
mod_sign_cmd = true
endif
export mod_sign_cmd


ifeq ($(KBUILD_EXTMOD),)
core-y		+= kernel/ mm/ fs/ ipc/ security/ crypto/ block/

vmlinux-dirs	:= $(patsubst %/,%,$(filter %/, $(init-y) $(init-m) \
		     $(core-y) $(core-m) $(drivers-y) $(drivers-m) \
		     $(net-y) $(net-m) $(libs-y) $(libs-m)))

vmlinux-alldirs	:= $(sort $(vmlinux-dirs) $(patsubst %/,%,$(filter %/, \
		     $(init-) $(core-) $(drivers-) $(net-) $(libs-))))

init-y		:= $(patsubst %/, %/built-in.o, $(init-y))
core-y		:= $(patsubst %/, %/built-in.o, $(core-y))
drivers-y	:= $(patsubst %/, %/built-in.o, $(drivers-y))
net-y		:= $(patsubst %/, %/built-in.o, $(net-y))
libs-y1		:= $(patsubst %/, %/lib.a, $(libs-y))
libs-y2		:= $(patsubst %/, %/built-in.o, $(libs-y))
libs-y		:= $(libs-y1) $(libs-y2)

# Externally visible symbols (used by link-vmlinux.sh)
export KBUILD_VMLINUX_INIT := $(head-y) $(init-y)
export KBUILD_VMLINUX_MAIN := $(core-y) $(libs-y) $(drivers-y) $(net-y)
export KBUILD_LDS          := arch/$(SRCARCH)/kernel/vmlinux.lds
export LDFLAGS_vmlinux
# used by scripts/pacmage/Makefile
export KBUILD_ALLDIRS := $(sort $(filter-out arch/%,$(vmlinux-alldirs)) arch Documentation include samples scripts tools virt)

vmlinux-deps := $(KBUILD_LDS) $(KBUILD_VMLINUX_INIT) $(KBUILD_VMLINUX_MAIN)

# Final link of vmlinux
      cmd_link-vmlinux = $(CONFIG_SHELL) $< $(LD) $(LDFLAGS) $(LDFLAGS_vmlinux)
quiet_cmd_link-vmlinux = LINK    $@

# Include targets which we want to
# execute if the rest of the kernel build went well.
vmlinux: scripts/link-vmlinux.sh $(vmlinux-deps) FORCE
ifdef CONFIG_HEADERS_CHECK
	$(Q)$(MAKE) -f $(srctree)/Makefile headers_check
endif
ifdef CONFIG_SAMPLES
	$(Q)$(MAKE) $(build)=samples
endif
ifdef CONFIG_BUILD_DOCSRC
	$(Q)$(MAKE) $(build)=Documentation
endif
ifdef CONFIG_GDB_SCRIPTS
	$(Q)ln -fsn `cd $(srctree) && /bin/pwd`/scripts/gdb/vmlinux-gdb.py
endif
	+$(call if_changed,link-vmlinux)

# The actual objects are generated when descending,
# make sure no implicit rule kicks in
$(sort $(vmlinux-deps)): $(vmlinux-dirs) ;

# Handle descending into subdirectories listed in $(vmlinux-dirs)
# Preset locale variables to speed up the build process. Limit locale
# tweaks to this spot to avoid wrong language settings when running
# make menuconfig etc.
# Error messages still appears in the original language

PHONY += $(vmlinux-dirs)
$(vmlinux-dirs): prepare scripts
	$(Q)$(MAKE) $(build)=$@

define filechk_kernel.release
	echo "$(KERNELVERSION)$$($(CONFIG_SHELL) $(srctree)/scripts/setlocalversion $(srctree))"
endef

# Store (new) KERNELRELEASE string in include/config/kernel.release
include/config/kernel.release: include/config/auto.conf FORCE
	$(call filechk,kernel.release)


# Things we need to do before we recursively start building the kernel
# or the modules are listed in "prepare".
# A multi level approach is used. prepareN is processed before prepareN-1.
# archprepare is used in arch Makefiles and when processed asm symlink,
# version.h and scripts_basic is processed / created.

# Listed in dependency order
PHONY += prepare archprepare prepare0 prepare1 prepare2 prepare3

# prepare3 is used to check if we are building in a separate output directory,
# and if so do:
# 1) Check that make has not been executed in the kernel src $(srctree)
prepare3: include/config/kernel.release
ifneq ($(KBUILD_SRC),)
	@$(kecho) '  Using $(srctree) as source for kernel'
	$(Q)if [ -f $(srctree)/.config -o -d $(srctree)/include/config ]; then \
		echo >&2 "  $(srctree) is not clean, please run 'make mrproper'"; \
		echo >&2 "  in the '$(srctree)' directory.";\
		/bin/false; \
	fi;
endif

# prepare2 creates a makefile if using a separate output directory
prepare2: prepare3 outputmakefile asm-generic

prepare1: prepare2 $(version_h) include/generated/utsrelease.h \
                   include/config/auto.conf
	$(cmd_crmodverdir)

archprepare: archheaders archscripts prepare1 scripts_basic

prepare0: archprepare FORCE
	$(Q)$(MAKE) $(build)=.

# All the preparing..
prepare: prepare0

# Generate some files
# ---------------------------------------------------------------------------

# KERNELRELEASE can change from a few different places, meaning version.h
# needs to be updated, so this check is forced on all builds

uts_len := 64
define filechk_utsrelease.h
	if [ `echo -n "$(KERNELRELEASE)" | wc -c ` -gt $(uts_len) ]; then \
	  echo '"$(KERNELRELEASE)" exceeds $(uts_len) characters' >&2;    \
	  exit 1;                                                         \
	fi;                                                               \
	(echo \#define UTS_RELEASE \"$(KERNELRELEASE)\";)
endef

define filechk_version.h
	(echo \#define LINUX_VERSION_CODE $(shell                         \
	expr $(VERSION) \* 65536 + 0$(PATCHLEVEL) \* 256 + 0$(SUBLEVEL)); \
	echo '#define KERNEL_VERSION(a,b,c) (((a) << 16) + ((b) << 8) + (c))';)
endef

$(version_h): $(srctree)/Makefile FORCE
	$(call filechk,version.h)
	$(Q)rm -f $(old_version_h)

include/generated/utsrelease.h: include/config/kernel.release FORCE
	$(call filechk,utsrelease.h)

PHONY += headerdep
headerdep:
	$(Q)find $(srctree)/include/ -name '*.h' | xargs --max-args 1 \
	$(srctree)/scripts/headerdep.pl -I$(srctree)/include

# ---------------------------------------------------------------------------
# Firmware install
INSTALL_FW_PATH=$(INSTALL_MOD_PATH)/lib/firmware
export INSTALL_FW_PATH

PHONY += firmware_install
firmware_install: FORCE
	@mkdir -p $(objtree)/firmware
	$(Q)$(MAKE) -f $(srctree)/scripts/Makefile.fwinst obj=firmware __fw_install

# ---------------------------------------------------------------------------
# Kernel headers

#Default location for installed headers
export INSTALL_HDR_PATH = $(objtree)/usr

# If we do an all arch process set dst to asm-$(hdr-arch)
hdr-dst = $(if $(KBUILD_HEADERS), dst=include/asm-$(hdr-arch), dst=include/asm)

PHONY += archheaders
archheaders:

PHONY += archscripts
archscripts:

PHONY += __headers
__headers: $(version_h) scripts_basic asm-generic archheaders archscripts FORCE
	$(Q)$(MAKE) $(build)=scripts build_unifdef

PHONY += headers_install_all
headers_install_all:
	$(Q)$(CONFIG_SHELL) $(srctree)/scripts/headers.sh install

PHONY += headers_install
headers_install: __headers
	$(if $(wildcard $(srctree)/arch/$(hdr-arch)/include/uapi/asm/Kbuild),, \
	  $(error Headers not exportable for the $(SRCARCH) architecture))
	$(Q)$(MAKE) $(hdr-inst)=include/uapi
	$(Q)$(MAKE) $(hdr-inst)=arch/$(hdr-arch)/include/uapi/asm $(hdr-dst)

PHONY += headers_check_all
headers_check_all: headers_install_all
	$(Q)$(CONFIG_SHELL) $(srctree)/scripts/headers.sh check

PHONY += headers_check
headers_check: headers_install
	$(Q)$(MAKE) $(hdr-inst)=include/uapi HDRCHECK=1
	$(Q)$(MAKE) $(hdr-inst)=arch/$(hdr-arch)/include/uapi/asm $(hdr-dst) HDRCHECK=1

# ---------------------------------------------------------------------------
# Kernel selftest

PHONY += kselftest
kselftest:
	$(Q)$(MAKE) -C tools/testing/selftests run_tests

# ---------------------------------------------------------------------------
# Modules

ifdef CONFIG_MODULES

# By default, build modules as well

all: modules

# Build modules
#
# A module can be listed more than once in obj-m resulting in
# duplicate lines in modules.order files.  Those are removed
# using awk while concatenating to the final file.

PHONY += modules
modules: $(vmlinux-dirs) $(if $(KBUILD_BUILTIN),vmlinux) modules.builtin
	$(Q)$(AWK) '!x[$$0]++' $(vmlinux-dirs:%=$(objtree)/%/modules.order) > $(objtree)/modules.order
	@$(kecho) '  Building modules, stage 2.';
	$(Q)$(MAKE) -f $(srctree)/scripts/Makefile.modpost
	$(Q)$(MAKE) -f $(srctree)/scripts/Makefile.fwinst obj=firmware __fw_modbuild

modules.builtin: $(vmlinux-dirs:%=%/modules.builtin)
	$(Q)$(AWK) '!x[$$0]++' $^ > $(objtree)/modules.builtin

%/modules.builtin: include/config/auto.conf
	$(Q)$(MAKE) $(modbuiltin)=$*


# Target to prepare building external modules
PHONY += modules_prepare
modules_prepare: prepare scripts

# Target to install modules
PHONY += modules_install
modules_install: _modinst_ _modinst_post

PHONY += _modinst_
_modinst_:
	@rm -rf $(MODLIB)/kernel
	@rm -f $(MODLIB)/source
	@mkdir -p $(MODLIB)/kernel
	@ln -s `cd $(srctree) && /bin/pwd` $(MODLIB)/source
	@if [ ! $(objtree) -ef  $(MODLIB)/build ]; then \
		rm -f $(MODLIB)/build ; \
		ln -s $(CURDIR) $(MODLIB)/build ; \
	fi
	@cp -f $(objtree)/modules.order $(MODLIB)/
	@cp -f $(objtree)/modules.builtin $(MODLIB)/
	$(Q)$(MAKE) -f $(srctree)/scripts/Makefile.modinst

# This depmod is only for convenience to give the initial
# boot a modules.dep even before / is mounted read-write.  However the
# boot script depmod is the master version.
PHONY += _modinst_post
_modinst_post: _modinst_
	$(Q)$(MAKE) -f $(srctree)/scripts/Makefile.fwinst obj=firmware __fw_modinst
	$(call cmd,depmod)

ifeq ($(CONFIG_MODULE_SIG), y)
PHONY += modules_sign
modules_sign:
	$(Q)$(MAKE) -f $(srctree)/scripts/Makefile.modsign
endif

else # CONFIG_MODULES

# Modules not configured
# ---------------------------------------------------------------------------

modules modules_install: FORCE
	@echo >&2
	@echo >&2 "The present kernel configuration has modules disabled."
	@echo >&2 "Type 'make config' and enable loadable module support."
	@echo >&2 "Then build a kernel with module support enabled."
	@echo >&2
	@exit 1

endif # CONFIG_MODULES

###
# Cleaning is done on three levels.
# make clean     Delete most generated files
#                Leave enough to build external modules
# make mrproper  Delete the current configuration, and all generated files
# make distclean Remove editor backup files, patch leftover files and the like

# Directories & files removed with 'make clean'
CLEAN_DIRS  += $(MODVERDIR)

# Directories & files removed with 'make mrproper'
MRPROPER_DIRS  += include/config usr/include include/generated          \
		  arch/*/include/generated .tmp_objdiff
MRPROPER_FILES += .config .config.old .version .old_version \
		  Module.symvers tags TAGS cscope* GPATH GTAGS GRTAGS GSYMS \
		  signing_key.priv signing_key.x509 x509.genkey		\
		  extra_certificates signing_key.x509.keyid		\
		  signing_key.x509.signer vmlinux-gdb.py

# clean - Delete most, but leave enough to build external modules
#
clean: rm-dirs  := $(CLEAN_DIRS)
clean: rm-files := $(CLEAN_FILES)
clean-dirs      := $(addprefix _clean_, . $(vmlinux-alldirs) Documentation samples)

PHONY += $(clean-dirs) clean archclean vmlinuxclean
$(clean-dirs):
	$(Q)$(MAKE) $(clean)=$(patsubst _clean_%,%,$@)

vmlinuxclean:
	$(Q)$(CONFIG_SHELL) $(srctree)/scripts/link-vmlinux.sh clean

clean: archclean vmlinuxclean

# mrproper - Delete all generated files, including .config
#
mrproper: rm-dirs  := $(wildcard $(MRPROPER_DIRS))
mrproper: rm-files := $(wildcard $(MRPROPER_FILES))
mrproper-dirs      := $(addprefix _mrproper_,Documentation/DocBook scripts)

PHONY += $(mrproper-dirs) mrproper archmrproper
$(mrproper-dirs):
	$(Q)$(MAKE) $(clean)=$(patsubst _mrproper_%,%,$@)

mrproper: clean archmrproper $(mrproper-dirs)
	$(call cmd,rmdirs)
	$(call cmd,rmfiles)

# distclean
#
PHONY += distclean

distclean: mrproper
	@find $(srctree) $(RCS_FIND_IGNORE) \
		\( -name '*.orig' -o -name '*.rej' -o -name '*~' \
		-o -name '*.bak' -o -name '#*#' -o -name '.*.orig' \
		-o -name '.*.rej' -o -name '*%'  -o -name 'core' \) \
		-type f -print | xargs rm -f


# Packaging of the kernel to various formats
# ---------------------------------------------------------------------------
# rpm target kept for backward compatibility
package-dir	:= scripts/package

%src-pkg: FORCE
	$(Q)$(MAKE) $(build)=$(package-dir) $@
%pkg: include/config/kernel.release FORCE
	$(Q)$(MAKE) $(build)=$(package-dir) $@
rpm: include/config/kernel.release FORCE
	$(Q)$(MAKE) $(build)=$(package-dir) $@


# Brief documentation of the typical targets used
# ---------------------------------------------------------------------------

boards := $(wildcard $(srctree)/arch/$(SRCARCH)/configs/*_defconfig)
boards := $(sort $(notdir $(boards)))
board-dirs := $(dir $(wildcard $(srctree)/arch/$(SRCARCH)/configs/*/*_defconfig))
board-dirs := $(sort $(notdir $(board-dirs:/=)))

help:
	@echo  'Cleaning targets:'
	@echo  '  clean		  - Remove most generated files but keep the config and'
	@echo  '                    enough build support to build external modules'
	@echo  '  mrproper	  - Remove all generated files + config + various backup files'
	@echo  '  distclean	  - mrproper + remove editor backup and patch files'
	@echo  ''
	@echo  'Configuration targets:'
	@$(MAKE) -f $(srctree)/scripts/kconfig/Makefile help
	@echo  ''
	@echo  'Other generic targets:'
	@echo  '  all		  - Build all targets marked with [*]'
	@echo  '* vmlinux	  - Build the bare kernel'
	@echo  '* modules	  - Build all modules'
	@echo  '  modules_install - Install all modules to INSTALL_MOD_PATH (default: /)'
	@echo  '  firmware_install- Install all firmware to INSTALL_FW_PATH'
	@echo  '                    (default: $$(INSTALL_MOD_PATH)/lib/firmware)'
	@echo  '  dir/            - Build all files in dir and below'
	@echo  '  dir/file.[oisS] - Build specified target only'
	@echo  '  dir/file.lst    - Build specified mixed source/assembly target only'
	@echo  '                    (requires a recent binutils and recent build (System.map))'
	@echo  '  dir/file.ko     - Build module including final link'
	@echo  '  modules_prepare - Set up for building external modules'
	@echo  '  tags/TAGS	  - Generate tags file for editors'
	@echo  '  cscope	  - Generate cscope index'
	@echo  '  gtags           - Generate GNU GLOBAL index'
	@echo  '  kernelrelease	  - Output the release version string (use with make -s)'
	@echo  '  kernelversion	  - Output the version stored in Makefile (use with make -s)'
	@echo  '  image_name	  - Output the image name (use with make -s)'
	@echo  '  headers_install - Install sanitised kernel headers to INSTALL_HDR_PATH'; \
	 echo  '                    (default: $(INSTALL_HDR_PATH))'; \
	 echo  ''
	@echo  'Static analysers'
	@echo  '  checkstack      - Generate a list of stack hogs'
	@echo  '  namespacecheck  - Name space analysis on compiled kernel'
	@echo  '  versioncheck    - Sanity check on version.h usage'
	@echo  '  includecheck    - Check for duplicate included header files'
	@echo  '  export_report   - List the usages of all exported symbols'
	@echo  '  headers_check   - Sanity check on exported headers'
	@echo  '  headerdep       - Detect inclusion cycles in headers'
	@$(MAKE) -f $(srctree)/scripts/Makefile.help checker-help
	@echo  ''
	@echo  'Kernel selftest'
	@echo  '  kselftest       - Build and run kernel selftest (run as root)'
	@echo  '                    Build, install, and boot kernel before'
	@echo  '                    running kselftest on it'
	@echo  ''
	@echo  'Kernel packaging:'
	@$(MAKE) $(build)=$(package-dir) help
	@echo  ''
	@echo  'Documentation targets:'
	@$(MAKE) -f $(srctree)/Documentation/DocBook/Makefile dochelp
	@echo  ''
	@echo  'Architecture specific targets ($(SRCARCH)):'
	@$(if $(archhelp),$(archhelp),\
		echo '  No architecture specific help defined for $(SRCARCH)')
	@echo  ''
	@$(if $(boards), \
		$(foreach b, $(boards), \
		printf "  %-24s - Build for %s\\n" $(b) $(subst _defconfig,,$(b));) \
		echo '')
	@$(if $(board-dirs), \
		$(foreach b, $(board-dirs), \
		printf "  %-16s - Show %s-specific targets\\n" help-$(b) $(b);) \
		printf "  %-16s - Show all of the above\\n" help-boards; \
		echo '')

	@echo  '  make V=0|1 [targets] 0 => quiet build (default), 1 => verbose build'
	@echo  '  make V=2   [targets] 2 => give reason for rebuild of target'
	@echo  '  make O=dir [targets] Locate all output files in "dir", including .config'
	@echo  '  make C=1   [targets] Check all c source with $$CHECK (sparse by default)'
	@echo  '  make C=2   [targets] Force check of all c source with $$CHECK'
	@echo  '  make RECORDMCOUNT_WARN=1 [targets] Warn about ignored mcount sections'
	@echo  '  make W=n   [targets] Enable extra gcc checks, n=1,2,3 where'
	@echo  '		1: warnings which may be relevant and do not occur too often'
	@echo  '		2: warnings which occur quite often but may still be relevant'
	@echo  '		3: more obscure warnings, can most likely be ignored'
	@echo  '		Multiple levels can be combined with W=12 or W=123'
	@echo  ''
	@echo  'Execute "make" or "make all" to build all targets marked with [*] '
	@echo  'For further info see the ./README file'


help-board-dirs := $(addprefix help-,$(board-dirs))

help-boards: $(help-board-dirs)

boards-per-dir = $(sort $(notdir $(wildcard $(srctree)/arch/$(SRCARCH)/configs/$*/*_defconfig)))

$(help-board-dirs): help-%:
	@echo  'Architecture specific targets ($(SRCARCH) $*):'
	@$(if $(boards-per-dir), \
		$(foreach b, $(boards-per-dir), \
		printf "  %-24s - Build for %s\\n" $*/$(b) $(subst _defconfig,,$(b));) \
		echo '')


# Documentation targets
# ---------------------------------------------------------------------------
%docs: scripts_basic FORCE
	$(Q)$(MAKE) $(build)=scripts build_docproc
	$(Q)$(MAKE) $(build)=Documentation/DocBook $@

else # KBUILD_EXTMOD

###
# External module support.
# When building external modules the kernel used as basis is considered
# read-only, and no consistency checks are made and the make
# system is not used on the basis kernel. If updates are required
# in the basis kernel ordinary make commands (without M=...) must
# be used.
#
# The following are the only valid targets when building external
# modules.
# make M=dir clean     Delete all automatically generated files
# make M=dir modules   Make all modules in specified dir
# make M=dir	       Same as 'make M=dir modules'
# make M=dir modules_install
#                      Install the modules built in the module directory
#                      Assumes install directory is already created

# We are always building modules
KBUILD_MODULES := 1
PHONY += crmodverdir
crmodverdir:
	$(cmd_crmodverdir)

PHONY += $(objtree)/Module.symvers
$(objtree)/Module.symvers:
	@test -e $(objtree)/Module.symvers || ( \
	echo; \
	echo "  WARNING: Symbol version dump $(objtree)/Module.symvers"; \
	echo "           is missing; modules will have no dependencies and modversions."; \
	echo )

module-dirs := $(addprefix _module_,$(KBUILD_EXTMOD))
PHONY += $(module-dirs) modules
$(module-dirs): crmodverdir $(objtree)/Module.symvers
	$(Q)$(MAKE) $(build)=$(patsubst _module_%,%,$@)

modules: $(module-dirs)
	@$(kecho) '  Building modules, stage 2.';
	$(Q)$(MAKE) -f $(srctree)/scripts/Makefile.modpost

PHONY += modules_install
modules_install: _emodinst_ _emodinst_post

install-dir := $(if $(INSTALL_MOD_DIR),$(INSTALL_MOD_DIR),extra)
PHONY += _emodinst_
_emodinst_:
	$(Q)mkdir -p $(MODLIB)/$(install-dir)
	$(Q)$(MAKE) -f $(srctree)/scripts/Makefile.modinst

PHONY += _emodinst_post
_emodinst_post: _emodinst_
	$(call cmd,depmod)

clean-dirs := $(addprefix _clean_,$(KBUILD_EXTMOD))

PHONY += $(clean-dirs) clean
$(clean-dirs):
	$(Q)$(MAKE) $(clean)=$(patsubst _clean_%,%,$@)

clean:	rm-dirs := $(MODVERDIR)
clean: rm-files := $(KBUILD_EXTMOD)/Module.symvers

help:
	@echo  '  Building external modules.'
	@echo  '  Syntax: make -C path/to/kernel/src M=$$PWD target'
	@echo  ''
	@echo  '  modules         - default target, build the module(s)'
	@echo  '  modules_install - install the module'
	@echo  '  clean           - remove generated files in module directory only'
	@echo  ''

# Dummies...
PHONY += prepare scripts
prepare: ;
scripts: ;
endif # KBUILD_EXTMOD

clean: $(clean-dirs)
	$(call cmd,rmdirs)
	$(call cmd,rmfiles)
	@find $(if $(KBUILD_EXTMOD), $(KBUILD_EXTMOD), .) $(RCS_FIND_IGNORE) \
		\( -name '*.[oas]' -o -name '*.ko' -o -name '.*.cmd' \
		-o -name '*.ko.*' \
		-o -name '*.dwo'  \
		-o -name '.*.d' -o -name '.*.tmp' -o -name '*.mod.c' \
		-o -name '*.symtypes' -o -name 'modules.order' \
		-o -name modules.builtin -o -name '.tmp_*.o.*' \
		-o -name '*.gcno' \) -type f -print | xargs rm -f

# Generate tags for editors
# ---------------------------------------------------------------------------
quiet_cmd_tags = GEN     $@
      cmd_tags = $(CONFIG_SHELL) $(srctree)/scripts/tags.sh $@

tags TAGS cscope gtags: FORCE
	$(call cmd,tags)

# Scripts to check various things for consistency
# ---------------------------------------------------------------------------

PHONY += includecheck versioncheck coccicheck namespacecheck export_report

includecheck:
	find $(srctree)/* $(RCS_FIND_IGNORE) \
		-name '*.[hcS]' -type f -print | sort \
		| xargs $(PERL) -w $(srctree)/scripts/checkincludes.pl

versioncheck:
	find $(srctree)/* $(RCS_FIND_IGNORE) \
		-name '*.[hcS]' -type f -print | sort \
		| xargs $(PERL) -w $(srctree)/scripts/checkversion.pl

coccicheck:
	$(Q)$(CONFIG_SHELL) $(srctree)/scripts/$@

namespacecheck:
	$(PERL) $(srctree)/scripts/namespace.pl

export_report:
	$(PERL) $(srctree)/scripts/export_report.pl

endif #ifeq ($(config-targets),1)
endif #ifeq ($(mixed-targets),1)

PHONY += checkstack kernelrelease kernelversion image_name

# UML needs a little special treatment here.  It wants to use the host
# toolchain, so needs $(SUBARCH) passed to checkstack.pl.  Everyone
# else wants $(ARCH), including people doing cross-builds, which means
# that $(SUBARCH) doesn't work here.
ifeq ($(ARCH), um)
CHECKSTACK_ARCH := $(SUBARCH)
else
CHECKSTACK_ARCH := $(ARCH)
endif
checkstack:
	$(OBJDUMP) -d vmlinux $$(find . -name '*.ko') | \
	$(PERL) $(src)/scripts/checkstack.pl $(CHECKSTACK_ARCH)

kernelrelease:
	@echo "$(KERNELVERSION)$$($(CONFIG_SHELL) $(srctree)/scripts/setlocalversion $(srctree))"

kernelversion:
	@echo $(KERNELVERSION)

image_name:
	@echo $(KBUILD_IMAGE)

# Clear a bunch of variables before executing the submake
tools/: FORCE
	$(Q)mkdir -p $(objtree)/tools
	$(Q)$(MAKE) LDFLAGS= MAKEFLAGS="$(filter --j% -j,$(MAKEFLAGS))" O=$(objtree) subdir=tools -C $(src)/tools/

tools/%: FORCE
	$(Q)mkdir -p $(objtree)/tools
	$(Q)$(MAKE) LDFLAGS= MAKEFLAGS="$(filter --j% -j,$(MAKEFLAGS))" O=$(objtree) subdir=tools -C $(src)/tools/ $*

# Single targets
# ---------------------------------------------------------------------------
# Single targets are compatible with:
# - build with mixed source and output
# - build with separate output dir 'make O=...'
# - external modules
#
#  target-dir => where to store outputfile
#  build-dir  => directory in kernel source tree to use

ifeq ($(KBUILD_EXTMOD),)
        build-dir  = $(patsubst %/,%,$(dir $@))
        target-dir = $(dir $@)
else
        zap-slash=$(filter-out .,$(patsubst %/,%,$(dir $@)))
        build-dir  = $(KBUILD_EXTMOD)$(if $(zap-slash),/$(zap-slash))
        target-dir = $(if $(KBUILD_EXTMOD),$(dir $<),$(dir $@))
endif

%.s: %.c prepare scripts FORCE
	$(Q)$(MAKE) $(build)=$(build-dir) $(target-dir)$(notdir $@)
%.i: %.c prepare scripts FORCE
	$(Q)$(MAKE) $(build)=$(build-dir) $(target-dir)$(notdir $@)
%.o: %.c prepare scripts FORCE
	$(Q)$(MAKE) $(build)=$(build-dir) $(target-dir)$(notdir $@)
%.lst: %.c prepare scripts FORCE
	$(Q)$(MAKE) $(build)=$(build-dir) $(target-dir)$(notdir $@)
%.s: %.S prepare scripts FORCE
	$(Q)$(MAKE) $(build)=$(build-dir) $(target-dir)$(notdir $@)
%.o: %.S prepare scripts FORCE
	$(Q)$(MAKE) $(build)=$(build-dir) $(target-dir)$(notdir $@)
%.symtypes: %.c prepare scripts FORCE
	$(Q)$(MAKE) $(build)=$(build-dir) $(target-dir)$(notdir $@)

# Modules
/: prepare scripts FORCE
	$(cmd_crmodverdir)
	$(Q)$(MAKE) KBUILD_MODULES=$(if $(CONFIG_MODULES),1) \
	$(build)=$(build-dir)
# Make sure the latest headers are built for Documentation
Documentation/: headers_install
%/: prepare scripts FORCE
	$(cmd_crmodverdir)
	$(Q)$(MAKE) KBUILD_MODULES=$(if $(CONFIG_MODULES),1) \
	$(build)=$(build-dir)
%.ko: prepare scripts FORCE
	$(cmd_crmodverdir)
	$(Q)$(MAKE) KBUILD_MODULES=$(if $(CONFIG_MODULES),1)   \
	$(build)=$(build-dir) $(@:.ko=.o)
	$(Q)$(MAKE) -f $(srctree)/scripts/Makefile.modpost

# FIXME Should go into a make.lib or something
# ===========================================================================

quiet_cmd_rmdirs = $(if $(wildcard $(rm-dirs)),CLEAN   $(wildcard $(rm-dirs)))
      cmd_rmdirs = rm -rf $(rm-dirs)

quiet_cmd_rmfiles = $(if $(wildcard $(rm-files)),CLEAN   $(wildcard $(rm-files)))
      cmd_rmfiles = rm -f $(rm-files)

# Run depmod only if we have System.map and depmod is executable
quiet_cmd_depmod = DEPMOD  $(KERNELRELEASE)
      cmd_depmod = $(CONFIG_SHELL) $(srctree)/scripts/depmod.sh $(DEPMOD) \
                   $(KERNELRELEASE) "$(patsubst y,_,$(CONFIG_HAVE_UNDERSCORE_SYMBOL_PREFIX))"

# Create temporary dir for module support files
# clean it up only when building all modules
cmd_crmodverdir = $(Q)mkdir -p $(MODVERDIR) \
                  $(if $(KBUILD_MODULES),; rm -f $(MODVERDIR)/*)

# read all saved command lines

targets := $(wildcard $(sort $(targets)))
cmd_files := $(wildcard .*.cmd $(foreach f,$(targets),$(dir $(f)).$(notdir $(f)).cmd))

ifneq ($(cmd_files),)
  $(cmd_files): ;	# Do not try to update included dependency files
  include $(cmd_files)
endif

endif	# skip-makefile

PHONY += FORCE
FORCE:

# Declare the contents of the .PHONY variable as phony.  We keep that
# information in a variable so we can use it in if_changed and friends.
.PHONY: $(PHONY)<|MERGE_RESOLUTION|>--- conflicted
+++ resolved
@@ -1,11 +1,7 @@
 VERSION = 4
 PATCHLEVEL = 1
 SUBLEVEL = 0
-<<<<<<< HEAD
-EXTRAVERSION = -rc6
-=======
 EXTRAVERSION = -rc8
->>>>>>> c99d49a8
 NAME = Hurr durr I'ma sheep
 
 # *DOCUMENTATION*
